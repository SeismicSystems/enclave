#[cfg(feature = "verifier")]
use attestation_service::HashAlgorithm;
use base64::{engine::general_purpose::URL_SAFE_NO_PAD, Engine};
use hyper::{body::to_bytes, Body, Request, Response, StatusCode};
use serde_json::json;
use std::convert::Infallible;

use super::structs::*;
<<<<<<< HEAD
use crate::utils::respone_utils::{invalid_json_body_resp, invalid_req_body_resp};
#[cfg(feature = "verifier")]
=======
use crate::utils::response_utils::{invalid_json_body_resp, invalid_req_body_resp};
>>>>>>> 88890bf5
use crate::ATTESTATION_SERVICE;

/// Handles attestation evidence verification.
///
/// This function is responsible for evaluating the provided attestation evidence and ensuring its validity.
/// The attestation service checks the following criteria:
///
/// 1. **Internal Consistency of Evidence:**
///    - Verifies that the provided evidence is consistent with itself through the AS verifier dependency
///    - Ex checks that the evidence data matches the TEE's signature.
///    - Ex checks that the init_data and runtime_data in the request match with the attestation evidence.
///    - Also includes a call to the PCCS to verify the TEE public key is valid
///
/// 2. **Comparison with Reference Values (RVPS):**
///    - Validates the evidence against trusted reference values provided by the **Reference Value Provider Service (RVPS)**.
///    - These reference values are typically supplied by the manufacturer or another trusted entity and represent the expected state of the platform.
///
/// 3. **TEE State Compliance with Attestation Service (AS) Policy:**
///    - Ensures that the TEE state aligns with the security policies defined by the attestation service.
///    - This includes confirming that the correct software is running within the TEE

#[cfg(feature = "verifier")]
pub async fn attestation_eval_evidence_handler(
    req: Request<Body>,
) -> Result<Response<Body>, Infallible> {
    // Parse the request body
    let body_bytes = match to_bytes(req.into_body()).await {
        Ok(bytes) => bytes,
        Err(_) => {
            return Ok(invalid_req_body_resp());
        }
    };

    // Deserialize the request body into the evaluate request struct
    let evaluate_request: AttestationEvalEvidenceRequest = match serde_json::from_slice(&body_bytes)
    {
        Ok(request) => request,
        Err(_) => {
            return Ok(invalid_json_body_resp());
        }
    };

    let runtime_data_hash_algorithm = match evaluate_request.runtime_data_hash_algorithm {
        Some(alg) => alg,
        None => HashAlgorithm::Sha256,
    };

    // Call the evaluate function of the attestation service
    // Gets back a b64 JWT web token of the form "header.claims.signature"
    let coco_as = ATTESTATION_SERVICE.get().unwrap();
    let readable_as = coco_as.read().await;
    let eval = readable_as
        .evaluate(
            evaluate_request.evidence,
            evaluate_request.tee,
            evaluate_request.runtime_data,
            runtime_data_hash_algorithm,
            None,                  // hardcoded because AzTdxVtpm doesn't support init data
            HashAlgorithm::Sha256, // dummy val to make this compile
            evaluate_request.policy_ids,
        )
        .await;

    let as_token = match eval {
        Ok(as_token) => as_token,
        Err(e) => {
            return Ok(bad_evidence_response(e));
        }
    };

    let claims: ASCoreTokenClaims = parse_as_token(&as_token)
        .map_err(|e| format!("Error while parsing AS token: {:?}", e))
        .unwrap();

    let response_body = AttestationEvalEvidenceResponse {
        eval: true,
        claims: Some(claims),
    };
    let response_json = serde_json::to_string(&response_body).unwrap();
    Ok(Response::new(Body::from(response_json)))
}

fn parse_as_token(as_token: &str) -> Result<ASCoreTokenClaims, anyhow::Error> {
    let parts: Vec<&str> = as_token.splitn(3, '.').collect();
    let claims_b64 = parts[1];
    let claims_decoded_bytes = URL_SAFE_NO_PAD.decode(claims_b64)?;
    let claims_decoded_string = String::from_utf8(claims_decoded_bytes)?;
    let claims: ASCoreTokenClaims = serde_json::from_str(&claims_decoded_string)?;

    Ok(claims)
}

/// Returns a 400 Bad Request response with the error message
/// describing why the evaluation failed,
/// Ex the evidence is invalid, doesn't match the request policy, etc
fn bad_evidence_response(e: anyhow::Error) -> Response<Body> {
    let error_message = format!("Error while evaluating evidence: {:?}", e);
    let error_response = json!({ "error": error_message }).to_string();

    Response::builder()
        .status(StatusCode::BAD_REQUEST)
        .body(Body::from(error_response))
        .unwrap()
}

#[cfg(test)]
mod tests {
    use super::*;
    #[cfg(feature = "verifier")]
    use crate::init_coco_as;
    use crate::utils::test_utils::is_sudo;
<<<<<<< HEAD
    #[cfg(feature = "verifier")]
=======
    use crate::utils::test_utils::read_vector_txt;
>>>>>>> 88890bf5
    use attestation_service::Data;
    use hyper::{Body, Request, Response, StatusCode};
    use kbs_types::Tee;
    use serde_json::Value;
    use serial_test::serial;

    #[test]
    fn test_parse_as_token() {
        let ex_token = std::fs::read_to_string("./src/coco_as/examples/as_token.txt").unwrap();

        let claims = parse_as_token(&ex_token).unwrap();

        assert_eq!(claims.tee, "aztdxvtpm");
        let evaluation_reports = serde_json::to_string(&claims.evaluation_reports).unwrap();
        assert_eq!(evaluation_reports, "[{\"policy-hash\":\"61792a819cb38c3bda3026ddcc0300685e01bfb9e77eee0122af0064cd4880a6475c9a9fb6001cca2fcaddcea24bb1bf\",\"policy-id\":\"allow_any\"}]");
        assert_eq!(
            claims.tcb_status.get("aztdxvtpm.quote.body.mr_td"),
            Some(&Value::String("bb379f8e734a755832509f61403f99db2258a70a01e1172a499d6d364101b0675455b4e372a35c1f006541f2de0d7154".to_string()))
        );
        assert!(claims.reference_data.is_empty());
        assert_eq!(claims.customized_claims.init_data, Value::Null);
        assert_eq!(claims.customized_claims.runtime_data, Value::Null);
    }

    #[cfg(feature = "verifier")]
    #[tokio::test]
    async fn test_attestation_eval_evidence_handler_invalid_json() {
        // Create a request with invalid JSON body
        let req = Request::builder()
            .method("POST")
            .uri("/attestation/as/eval_evidence")
            .header("Content-Type", "application/json")
            .body(Body::from("Invalid JSON"))
            .unwrap();

        // Call the handler
        let res: Response<Body> = attestation_eval_evidence_handler(req).await.unwrap();

        // Check that the response status is 400 Bad Request
        assert_eq!(res.status(), StatusCode::BAD_REQUEST);

        // Parse and check the response body
        let body_bytes = hyper::body::to_bytes(res.into_body()).await.unwrap();
        let response_json: Value = serde_json::from_slice(&body_bytes).unwrap();

        assert_eq!(response_json["error"], "Invalid JSON in request body");
    }

    #[cfg(feature = "verifier")]
    #[tokio::test]
    #[serial(attestation_service)]
    async fn test_eval_evidence_sample() {
        // handle set up permissions
        if !is_sudo() {
            eprintln!("test_eval_evidence_sample: skipped (requires sudo privileges)");
            return;
        }

        // Initialize ATTESTATION_SERVICE
        init_coco_as(None)
            .await
            .expect("Failed to initialize AttestationService");

        // Mock a valid AttestationEvalEvidenceRequest
        let eval_request = AttestationEvalEvidenceRequest {
            evidence: vec![
                123, 34, 115, 118, 110, 34, 58, 34, 49, 34, 44, 34, 114, 101, 112, 111, 114, 116,
                95, 100, 97, 116, 97, 34, 58, 34, 98, 109, 57, 117, 89, 50, 85, 61, 34, 125,
            ], // Example evidence data
            tee: Tee::Sample,
            runtime_data: Some(Data::Raw("nonce".as_bytes().to_vec())), // Example runtime data
            runtime_data_hash_algorithm: Some(HashAlgorithm::Sha256),
            policy_ids: vec!["allow".to_string()],
        };

        // Serialize the request to JSON
        let payload_json = serde_json::to_string(&eval_request).unwrap();

        // Create a request
        let req = Request::builder()
            .method("POST")
            .uri("/attestation/as/eval_evidence")
            .header("Content-Type", "application/json")
            .body(Body::from(payload_json))
            .unwrap();

        // Call the handler
        let res: Response<Body> = attestation_eval_evidence_handler(req).await.unwrap();

        // Check that the response status is 200 OK
        assert_eq!(res.status(), StatusCode::OK);

        // Parse and check the response body
        let body = hyper::body::to_bytes(res.into_body()).await.unwrap();
        let eval_evidence_response: AttestationEvalEvidenceResponse =
            serde_json::from_slice(&body).unwrap();

        assert!(eval_evidence_response.eval);
        let claims = eval_evidence_response.claims.unwrap();
        assert_eq!(claims.tee, "sample");
        assert_eq!(claims.tcb_status["report_data"], "bm9uY2U=");
    }

    #[cfg(feature = "verifier")]
    #[tokio::test]
    #[serial(attestation_service)]
    async fn test_eval_evidence_az_tdx() {
        // handle set up permissions
        if !is_sudo() {
            eprintln!("test_eval_evidence_az_tdx: skipped (requires sudo privileges)");
            return;
        }

        // Initialize ATTESTATION_SERVICE
        init_coco_as(None)
            .await
            .expect("Failed to initialize AttestationService");

        // Mock a valid AttestationEvalEvidenceRequest
        let tdx_evidence_encoded =
            std::fs::read_to_string("./src/coco_as/examples/tdx_encoded_evidence.txt").unwrap();
        let tdx_evidence = URL_SAFE_NO_PAD
            .decode(tdx_evidence_encoded.as_str())
            .unwrap();

        let tdx_eval_request = AttestationEvalEvidenceRequest {
            evidence: tdx_evidence,
            tee: Tee::AzTdxVtpm,
            runtime_data: Some(Data::Raw("".into())),
            runtime_data_hash_algorithm: None,
            policy_ids: vec!["allow".to_string()],
        };

        // Serialize the request to JSON
        let payload_json = serde_json::to_string(&tdx_eval_request).unwrap();

        // Create a request
        let req = Request::builder()
            .method("POST")
            .uri("/attestation/as/eval_evidence")
            .header("Content-Type", "application/json")
            .body(Body::from(payload_json))
            .unwrap();

        // Call the handler
        let res: Response<Body> = attestation_eval_evidence_handler(req).await.unwrap();

        // Check that the response status is 200 OK
        assert_eq!(res.status(), StatusCode::OK);

        // Parse and check the response body
        let body = hyper::body::to_bytes(res.into_body()).await.unwrap();
        let eval_evidence_response: AttestationEvalEvidenceResponse =
            serde_json::from_slice(&body).unwrap();

        assert!(eval_evidence_response.eval);
        let claims = eval_evidence_response.claims.unwrap();

        assert_eq!(claims.tee, "aztdxvtpm");
        let evaluation_reports = serde_json::to_string(&claims.evaluation_reports).unwrap();
        assert_eq!(evaluation_reports, "[{\"policy-hash\":\"fbb1cf91bb453d7c89b04cbc8d727dc142c47d84c5c9c2012b8c86d4d1892874743a63f7448e592ca6bee9cfeb286732\",\"policy-id\":\"allow\"}]");
        assert_eq!(
            claims.tcb_status.get("aztdxvtpm.quote.body.mr_td"),
            Some(&Value::String("bb379f8e734a755832509f61403f99db2258a70a01e1172a499d6d364101b0675455b4e372a35c1f006541f2de0d7154".to_string()))
        );
        assert!(claims.reference_data.is_empty());
        assert_eq!(claims.customized_claims.init_data, Value::Null);
        assert_eq!(claims.customized_claims.runtime_data, Value::Null);
    }

    #[tokio::test]
    #[serial(attestation_service)]
    async fn test_eval_policy_deny() {
        // handle set up permissions
        if !is_sudo() {
            eprintln!("test_eval_evidence_az_tdx: skipped (requires sudo privileges)");
            return;
        }

        // Initialize ATTESTATION_SERVICE
        init_coco_as(None)
            .await
            .expect("Failed to initialize AttestationService");

        // Mock a valid AttestationEvalEvidenceRequest
        let eval_request = AttestationEvalEvidenceRequest {
            evidence: vec![
                123, 34, 115, 118, 110, 34, 58, 34, 49, 34, 44, 34, 114, 101, 112, 111, 114, 116,
                95, 100, 97, 116, 97, 34, 58, 34, 98, 109, 57, 117, 89, 50, 85, 61, 34, 125,
            ], // Example evidence data
            tee: Tee::Sample,
            runtime_data: Some(Data::Raw("nonce".as_bytes().to_vec())), // Example runtime data
            runtime_data_hash_algorithm: Some(HashAlgorithm::Sha256),
            policy_ids: vec!["deny".to_string()],
        };

        // Serialize the request to JSON
        let payload_json = serde_json::to_string(&eval_request).unwrap();

        // Create a request
        let req = Request::builder()
            .method("POST")
            .uri("/attestation/as/eval_evidence")
            .header("Content-Type", "application/json")
            .body(Body::from(payload_json))
            .unwrap();

        // Call the handler
        let res: Response<Body> = attestation_eval_evidence_handler(req).await.unwrap();

        // Check that the response status is 200 OK
        assert_eq!(res.status(), StatusCode::BAD_REQUEST);
    }

    #[tokio::test]
    #[serial(attestation_service)]
    async fn test_eval_evidence_az_tdx_tpm_pcr04() {
        // handle set up permissions
        if !is_sudo() {
            eprintln!("test_eval_evidence_az_tdx_tpm_pcr04: skipped (requires sudo privileges)");
            return;
        }

        init_coco_as(None)
            .await
            .expect("Failed to initialize AttestationService");

        // Make a passing request to validate using a policy that checks mr_td, mr_seam, and pcr04
        let az_tdx_evidence: Vec<u8> =
            read_vector_txt("./src/coco_as/examples/yocto_20241023223507.txt".to_string()).unwrap();
        let runtime_data_bytes = vec![
            240, 30, 194, 3, 67, 143, 162, 40, 249, 35, 238, 193, 59, 140, 203, 3, 98, 144, 105,
            221, 209, 34, 207, 229, 52, 61, 58, 14, 102, 234, 146, 8,
        ];
        let tdx_eval_request = AttestationEvalEvidenceRequest {
            evidence: az_tdx_evidence,
            tee: Tee::AzTdxVtpm,
            runtime_data: Some(Data::Raw(runtime_data_bytes)),
            runtime_data_hash_algorithm: None,
            policy_ids: vec!["yocto".to_string()],
        };

        let payload_json = serde_json::to_string(&tdx_eval_request).unwrap();
        let req = Request::builder()
            .method("POST")
            .uri("/attestation/as/eval_evidence")
            .header("Content-Type", "application/json")
            .body(Body::from(payload_json))
            .unwrap();

        let res: Response<Body> = attestation_eval_evidence_handler(req).await.unwrap();
        assert_eq!(res.status(), StatusCode::OK, "{res:?}");

        // Make a failing request to validate using a policy that checks mr_td, mr_seam, and pcr04
        let az_tdx_evidence: Vec<u8> =
            read_vector_txt("./src/coco_as/examples/yocto_20241025193121.txt".to_string()).unwrap();
        let runtime_data_bytes = vec![
            240, 30, 194, 3, 67, 143, 162, 40, 249, 35, 238, 193, 59, 140, 203, 3, 98, 144, 105,
            221, 209, 34, 207, 229, 52, 61, 58, 14, 102, 234, 146, 8,
        ];
        let tdx_eval_request = AttestationEvalEvidenceRequest {
            evidence: az_tdx_evidence,
            tee: Tee::AzTdxVtpm,
            runtime_data: Some(Data::Raw(runtime_data_bytes)),
            runtime_data_hash_algorithm: None,
            policy_ids: vec!["yocto".to_string()],
        };

        let payload_json = serde_json::to_string(&tdx_eval_request).unwrap();
        let req = Request::builder()
            .method("POST")
            .uri("/attestation/as/eval_evidence")
            .header("Content-Type", "application/json")
            .body(Body::from(payload_json))
            .unwrap();

        let res: Response<Body> = attestation_eval_evidence_handler(req).await.unwrap();
        assert_eq!(res.status(), StatusCode::BAD_REQUEST, "{res:?}");
        let body = hyper::body::to_bytes(res.into_body()).await.unwrap();
        let body_str = String::from_utf8_lossy(&body);
        assert!(body_str.contains("Policy evaluation denied"));
    }
}<|MERGE_RESOLUTION|>--- conflicted
+++ resolved
@@ -1,4 +1,3 @@
-#[cfg(feature = "verifier")]
 use attestation_service::HashAlgorithm;
 use base64::{engine::general_purpose::URL_SAFE_NO_PAD, Engine};
 use hyper::{body::to_bytes, Body, Request, Response, StatusCode};
@@ -6,12 +5,7 @@
 use std::convert::Infallible;
 
 use super::structs::*;
-<<<<<<< HEAD
-use crate::utils::respone_utils::{invalid_json_body_resp, invalid_req_body_resp};
-#[cfg(feature = "verifier")]
-=======
 use crate::utils::response_utils::{invalid_json_body_resp, invalid_req_body_resp};
->>>>>>> 88890bf5
 use crate::ATTESTATION_SERVICE;
 
 /// Handles attestation evidence verification.
@@ -33,7 +27,6 @@
 ///    - Ensures that the TEE state aligns with the security policies defined by the attestation service.
 ///    - This includes confirming that the correct software is running within the TEE
 
-#[cfg(feature = "verifier")]
 pub async fn attestation_eval_evidence_handler(
     req: Request<Body>,
 ) -> Result<Response<Body>, Infallible> {
@@ -120,14 +113,9 @@
 #[cfg(test)]
 mod tests {
     use super::*;
-    #[cfg(feature = "verifier")]
     use crate::init_coco_as;
     use crate::utils::test_utils::is_sudo;
-<<<<<<< HEAD
-    #[cfg(feature = "verifier")]
-=======
     use crate::utils::test_utils::read_vector_txt;
->>>>>>> 88890bf5
     use attestation_service::Data;
     use hyper::{Body, Request, Response, StatusCode};
     use kbs_types::Tee;
@@ -152,7 +140,6 @@
         assert_eq!(claims.customized_claims.runtime_data, Value::Null);
     }
 
-    #[cfg(feature = "verifier")]
     #[tokio::test]
     async fn test_attestation_eval_evidence_handler_invalid_json() {
         // Create a request with invalid JSON body
@@ -176,7 +163,6 @@
         assert_eq!(response_json["error"], "Invalid JSON in request body");
     }
 
-    #[cfg(feature = "verifier")]
     #[tokio::test]
     #[serial(attestation_service)]
     async fn test_eval_evidence_sample() {
@@ -231,7 +217,6 @@
         assert_eq!(claims.tcb_status["report_data"], "bm9uY2U=");
     }
 
-    #[cfg(feature = "verifier")]
     #[tokio::test]
     #[serial(attestation_service)]
     async fn test_eval_evidence_az_tdx() {
