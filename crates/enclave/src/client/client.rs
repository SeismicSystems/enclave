--- conflicted
+++ resolved
@@ -17,17 +17,10 @@
     },
     tx_io::{IoDecryptionRequest, IoDecryptionResponse, IoEncryptionRequest, IoEncryptionResponse},
 };
-<<<<<<< HEAD
-
-use super::rpc::{EnclaveApiClient, SyncEnclaveApiClient};
-
-use crate::auth::JwtSecret;
-=======
 
 use super::rpc::{EnclaveApiClient, SyncEnclaveApiClient};
 use crate::auth::{JwtSecret, AuthClientLayer, AuthClientService};
 use jsonrpsee::http_client::transport::HttpBackend;
->>>>>>> 93d636c7
 
 pub const ENCLAVE_DEFAULT_ENDPOINT_ADDR: IpAddr = IpAddr::V4(Ipv4Addr::UNSPECIFIED);
 pub const ENCLAVE_DEFAULT_ENDPOINT_PORT: u16 = 7878;
@@ -217,14 +210,9 @@
     #[test]
     fn test_client_sync_context() {
         // testing if sync client can be created in a sync runtime
-<<<<<<< HEAD
-        let port = get_random_port(); // rand port for test parallelization
-        let _ = EnclaveClient::mock(ENCLAVE_DEFAULT_ENDPOINT_ADDR.to_string(), port);
-=======
         let port = 1888;
         let addr = SocketAddr::from((ENCLAVE_DEFAULT_ENDPOINT_ADDR, port));
         let _ = EnclaveClient::new(format!("http://{}:{}", addr.ip(), addr.port()));
->>>>>>> 93d636c7
     }
 
     #[tokio::test(flavor = "multi_thread")]
