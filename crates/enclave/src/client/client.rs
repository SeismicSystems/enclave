--- conflicted
+++ resolved
@@ -13,11 +13,7 @@
 };
 use tokio::runtime::{Handle, Runtime};
 
-<<<<<<< HEAD
-use super::rpc::{EnclaveApiClient, SyncEnclaveApiClient};
-=======
 use super::rpc::{EnclaveApiClient, SyncEnclaveApiClient, SyncEnclaveApiClientBuilder};
->>>>>>> 30a53d53
 use crate::{
     boot::{
         RetrieveRootKeyRequest, RetrieveRootKeyResponse, ShareRootKeyRequest, ShareRootKeyResponse,
@@ -27,24 +23,16 @@
     keys::{GetPurposeKeysRequest, GetPurposeKeysResponse},
 };
 
-<<<<<<< HEAD
 pub const ENCLAVE_DEFAULT_ENDPOINT_IP: IpAddr = IpAddr::V4(Ipv4Addr::UNSPECIFIED);
-=======
-pub const ENCLAVE_DEFAULT_ENDPOINT_ADDR: IpAddr = IpAddr::V4(Ipv4Addr::UNSPECIFIED);
->>>>>>> 30a53d53
 pub const ENCLAVE_DEFAULT_ENDPOINT_PORT: u16 = 7878;
 pub const ENCLAVE_DEFAULT_TIMEOUT_SECONDS: u64 = 5;
 static ENCLAVE_CLIENT_RUNTIME: OnceLock<Runtime> = OnceLock::new();
 
-<<<<<<< HEAD
 /// The inner async HTTP client.
 /// Useful to define here in case the HttpClient<T> generic changes
 type EnclaveHttpClient = HttpClient<HttpBackend>;
 
 /// Builder for [`EnclaveClient`].
-=======
-#[derive(Debug, Clone)]
->>>>>>> 30a53d53
 pub struct EnclaveClientBuilder {
     ip: Option<String>,
     port: Option<u16>,
@@ -138,17 +126,6 @@
     /// The runtime for the client.
     handle: Handle,
 }
-<<<<<<< HEAD
-=======
-
-impl Default for EnclaveClient {
-    fn default() -> Self {
-        let default_builder = EnclaveClientBuilder::default();
-        default_builder.build()
-    }
-}
-
->>>>>>> 30a53d53
 impl Deref for EnclaveClient {
     type Target = EnclaveHttpClient;
 
