//! A http client for interacting with a enclave server.
//! Comnstructed from a [`EnclaveClientBuilder`].

use anyhow::Result;
use jsonrpsee::http_client::transport::HttpBackend;
use jsonrpsee::{core::ClientError, http_client::HttpClient};
use std::{
    future::Future,
    net::{IpAddr, Ipv4Addr},
    ops::Deref,
    sync::OnceLock,
    time::Duration,
};
use tokio::runtime::{Handle, Runtime};

use super::rpc::{EnclaveApiClient, SyncEnclaveApiClient, SyncEnclaveApiClientBuilder};
use crate::{
    boot::{
        RetrieveRootKeyRequest, RetrieveRootKeyResponse, ShareRootKeyRequest, ShareRootKeyResponse,
    },
    coco_aa::{AttestationGetEvidenceRequest, AttestationGetEvidenceResponse},
    coco_as::{AttestationEvalEvidenceRequest, AttestationEvalEvidenceResponse},
    keys::{GetPurposeKeysRequest, GetPurposeKeysResponse},
};

<<<<<<< HEAD
pub const ENCLAVE_DEFAULT_ENDPOINT_IP: IpAddr = IpAddr::V4(Ipv4Addr::UNSPECIFIED);
=======
pub const ENCLAVE_DEFAULT_ENDPOINT_ADDR: IpAddr = IpAddr::V4(Ipv4Addr::UNSPECIFIED);
>>>>>>> 30a53d53
pub const ENCLAVE_DEFAULT_ENDPOINT_PORT: u16 = 7878;
pub const ENCLAVE_DEFAULT_TIMEOUT_SECONDS: u64 = 5;
static ENCLAVE_CLIENT_RUNTIME: OnceLock<Runtime> = OnceLock::new();

<<<<<<< HEAD
/// The inner async HTTP client.
/// Useful to define here in case the HttpClient<T> generic changes
type EnclaveHttpClient = HttpClient<HttpBackend>;

/// Builder for [`EnclaveClient`].
=======
>>>>>>> 30a53d53
#[derive(Debug, Clone)]
pub struct EnclaveClientBuilder {
    ip: Option<String>,
    port: Option<u16>,
    timeout: Option<Duration>,
    url: Option<String>,
}

impl EnclaveClientBuilder {
    pub fn new() -> Self {
        Self {
            ip: None,
            port: None,
            timeout: None,
            url: None,
        }
    }

    pub fn ip(mut self, ip: impl Into<String>) -> Self {
        self.ip = Some(ip.into());
        self
    }

    pub fn port(mut self, port: u16) -> Self {
        self.port = Some(port);
        self
    }

    pub fn timeout(mut self, timeout: Duration) -> Self {
        self.timeout = Some(timeout);
        self
    }

    pub fn url(mut self, url: impl Into<String>) -> Self {
        self.url = Some(url.into());
        self
    }

    pub fn build(self) -> Result<EnclaveClient> {
        let url = self.url.unwrap_or_else(|| {
            format!(
                "http://{}:{}",
                self.ip
                    .unwrap_or_else(|| ENCLAVE_DEFAULT_ENDPOINT_IP.to_string()),
                self.port.unwrap_or(ENCLAVE_DEFAULT_ENDPOINT_PORT)
            )
        });

        let async_client: EnclaveHttpClient = jsonrpsee::http_client::HttpClientBuilder::default()
            .request_timeout(
                self.timeout
                    .unwrap_or(Duration::from_secs(ENCLAVE_DEFAULT_TIMEOUT_SECONDS)),
            )
            .build(url)
            .unwrap();

<<<<<<< HEAD
        Ok(EnclaveClient::new_from_client(async_client))
    }
=======
impl Default for EnclaveClientBuilder {
    fn default() -> Self {
        let mut builder = EnclaveClientBuilder::new();

        let url = format!(
            "http://{}:{}",
            ENCLAVE_DEFAULT_ENDPOINT_ADDR, ENCLAVE_DEFAULT_ENDPOINT_PORT
        );
        builder = builder.url(url);
        builder = builder.timeout(Duration::from_secs(5));
        builder
    }
}

impl SyncEnclaveApiClientBuilder for EnclaveClientBuilder {
    type Client = EnclaveClient;
    fn build(self) -> EnclaveClient {
        EnclaveClientBuilder::build(self)
    }
}

/// A client for the enclave API.
#[derive(Debug, Clone)]
pub struct EnclaveClient {
    /// The inner HTTP client.
    async_client: HttpClient,
    /// The runtime for the client.
    handle: Handle,
>>>>>>> 30a53d53
}

impl Default for EnclaveClientBuilder {
    fn default() -> Self {
<<<<<<< HEAD
        let mut builder = EnclaveClientBuilder::new();

        let url = format!(
            "http://{}:{}",
            ENCLAVE_DEFAULT_ENDPOINT_IP, ENCLAVE_DEFAULT_ENDPOINT_PORT
        );
        builder = builder.url(url);
        builder = builder.timeout(Duration::from_secs(5));
        builder
=======
        let default_builder = EnclaveClientBuilder::default();
        default_builder.build()
>>>>>>> 30a53d53
    }
}

impl SyncEnclaveApiClientBuilder for EnclaveClientBuilder {
    type Client = EnclaveClient;
    fn build(self) -> EnclaveClient {
        EnclaveClientBuilder::build(self).unwrap()
    }
}

/// A client for the enclave API.
#[derive(Debug, Clone)]
pub struct EnclaveClient {
    /// The inner HTTP client.
    async_client: EnclaveHttpClient,
    /// The runtime for the client.
    handle: Handle,
}
impl Deref for EnclaveClient {
    type Target = EnclaveHttpClient;

    fn deref(&self) -> &Self::Target {
        &self.async_client
    }
}
impl Default for EnclaveClient {
    fn default() -> Self {
        EnclaveClientBuilder::default().build().unwrap()
    }
}

impl EnclaveClient {
    pub fn builder() -> EnclaveClientBuilder {
        EnclaveClientBuilder::new()
    }

    /// Create a new [`EnclaveClient`] from an [`EnclaveHttpClient`].
    pub fn new_from_client(async_client: EnclaveHttpClient) -> Self {
        let handle = Handle::try_current().unwrap_or_else(|_| {
            let runtime = ENCLAVE_CLIENT_RUNTIME.get_or_init(|| Runtime::new().unwrap());
            runtime.handle().clone()
        });
        Self {
            async_client,
            handle,
        }
    }

    /// Block on a future with the runtime.
    pub fn block_on_with_runtime<F, T>(&self, future: F) -> T
    where
        F: Future<Output = T>,
    {
        tokio::task::block_in_place(|| self.handle.block_on(future))
    }

    /// A client enclave bade to work with the default mock server
    /// Useful for testing
    pub fn mock(ip: String, port: u16) -> Result<Self> {
        let client = EnclaveClientBuilder::new()
            .ip(ip)
            .port(port)
            .timeout(Duration::from_secs(ENCLAVE_DEFAULT_TIMEOUT_SECONDS))
            .build()?;
        Ok(client)
    }
}

// impl the SyncEnclaveApiClient trait for EnclaveClient based on the [`EnclaveApi`] trait
macro_rules! impl_sync_client_trait {
    ($(fn $method_name:ident(&self $(, $param:ident: $param_ty:ty)*) -> $return_ty:ty),* $(,)?) => {
        impl SyncEnclaveApiClient for EnclaveClient {
            $(
                fn $method_name(&self, $($param: $param_ty),*) -> $return_ty {
                    self.block_on_with_runtime(self.async_client.$method_name($($param),*))
                }
            )+
        }
    };
}
impl_sync_client_trait!(
    fn health_check(&self) -> Result<String, ClientError>,
    fn get_purpose_keys(&self, _req: GetPurposeKeysRequest) -> Result<GetPurposeKeysResponse, ClientError>,
    fn get_attestation_evidence(&self, _req: AttestationGetEvidenceRequest) -> Result<AttestationGetEvidenceResponse, ClientError>,
    fn eval_attestation_evidence(&self, _req: AttestationEvalEvidenceRequest) -> Result<AttestationEvalEvidenceResponse, ClientError>,
    fn boot_retrieve_root_key(&self, _req: RetrieveRootKeyRequest) -> Result<RetrieveRootKeyResponse,  ClientError>,
    fn boot_share_root_key(&self, _req: ShareRootKeyRequest) -> Result<ShareRootKeyResponse,  ClientError>,
    fn boot_genesis(&self) -> Result<(),  ClientError>,
    fn complete_boot(&self) -> Result<(),  ClientError>,
);

#[cfg(test)]
pub mod tests {
    use crate::{rpc::BuildableServer, MockEnclaveServer};

    use super::*;
    use std::{
        net::{SocketAddr, TcpListener},
        time::Duration,
    };
    use tokio::time::sleep;

    #[test]
    fn test_client_sync_context() {
        // testing if sync client can be created in a sync runtime
        let port = get_random_port();
        let addr = SocketAddr::from((ENCLAVE_DEFAULT_ENDPOINT_IP, port));
        let _ = EnclaveClient::mock(addr.ip().to_string(), addr.port());
    }

    #[tokio::test(flavor = "multi_thread")]
    async fn test_sync_client() -> Result<()> {
        // spawn a seperate thread for the server, otherwise the test will hang
        let port = get_random_port();
        let addr = SocketAddr::from((ENCLAVE_DEFAULT_ENDPOINT_IP, port));
        let _server_handle = MockEnclaveServer::new(addr).start().await?;
        let _ = sleep(Duration::from_secs(2)).await;

        let client = EnclaveClient::mock(addr.ip().to_string(), addr.port())?;
        sync_test_health_check(&client);
        Ok(())
    }

    pub fn get_random_port() -> u16 {
        TcpListener::bind("127.0.0.1:0") // 0 means OS assigns a free port
            .expect("Failed to bind to a port")
            .local_addr()
            .unwrap()
            .port()
    }

    pub fn sync_test_health_check<C: SyncEnclaveApiClient>(client: &C) {
        let resposne = client.health_check().unwrap();
        assert_eq!(resposne, "OK");
    }

    pub fn sync_test_get_purpose_keys<C: SyncEnclaveApiClient>(client: &C) {
        let response = client
            .get_purpose_keys(GetPurposeKeysRequest { epoch: 0 })
            .unwrap();
        assert!(response.snapshot_key_bytes.len() > 0);
    }
}<|MERGE_RESOLUTION|>--- conflicted
+++ resolved
@@ -23,23 +23,16 @@
     keys::{GetPurposeKeysRequest, GetPurposeKeysResponse},
 };
 
-<<<<<<< HEAD
 pub const ENCLAVE_DEFAULT_ENDPOINT_IP: IpAddr = IpAddr::V4(Ipv4Addr::UNSPECIFIED);
-=======
-pub const ENCLAVE_DEFAULT_ENDPOINT_ADDR: IpAddr = IpAddr::V4(Ipv4Addr::UNSPECIFIED);
->>>>>>> 30a53d53
 pub const ENCLAVE_DEFAULT_ENDPOINT_PORT: u16 = 7878;
 pub const ENCLAVE_DEFAULT_TIMEOUT_SECONDS: u64 = 5;
 static ENCLAVE_CLIENT_RUNTIME: OnceLock<Runtime> = OnceLock::new();
 
-<<<<<<< HEAD
 /// The inner async HTTP client.
 /// Useful to define here in case the HttpClient<T> generic changes
 type EnclaveHttpClient = HttpClient<HttpBackend>;
 
 /// Builder for [`EnclaveClient`].
-=======
->>>>>>> 30a53d53
 #[derive(Debug, Clone)]
 pub struct EnclaveClientBuilder {
     ip: Option<String>,
@@ -96,10 +89,31 @@
             .build(url)
             .unwrap();
 
-<<<<<<< HEAD
         Ok(EnclaveClient::new_from_client(async_client))
     }
-=======
+}
+
+impl Default for EnclaveClientBuilder {
+    fn default() -> Self {
+        let mut builder = EnclaveClientBuilder::new();
+
+        let url = format!(
+            "http://{}:{}",
+            ENCLAVE_DEFAULT_ENDPOINT_IP, ENCLAVE_DEFAULT_ENDPOINT_PORT
+        );
+        builder = builder.url(url);
+        builder = builder.timeout(Duration::from_secs(5));
+        builder
+    }
+}
+
+impl SyncEnclaveApiClientBuilder for EnclaveClientBuilder {
+    type Client = EnclaveClient;
+    fn build(self) -> EnclaveClient {
+        EnclaveClientBuilder::build(self).unwrap()
+    }
+}
+
 impl Default for EnclaveClientBuilder {
     fn default() -> Self {
         let mut builder = EnclaveClientBuilder::new();
@@ -118,42 +132,6 @@
     type Client = EnclaveClient;
     fn build(self) -> EnclaveClient {
         EnclaveClientBuilder::build(self)
-    }
-}
-
-/// A client for the enclave API.
-#[derive(Debug, Clone)]
-pub struct EnclaveClient {
-    /// The inner HTTP client.
-    async_client: HttpClient,
-    /// The runtime for the client.
-    handle: Handle,
->>>>>>> 30a53d53
-}
-
-impl Default for EnclaveClientBuilder {
-    fn default() -> Self {
-<<<<<<< HEAD
-        let mut builder = EnclaveClientBuilder::new();
-
-        let url = format!(
-            "http://{}:{}",
-            ENCLAVE_DEFAULT_ENDPOINT_IP, ENCLAVE_DEFAULT_ENDPOINT_PORT
-        );
-        builder = builder.url(url);
-        builder = builder.timeout(Duration::from_secs(5));
-        builder
-=======
-        let default_builder = EnclaveClientBuilder::default();
-        default_builder.build()
->>>>>>> 30a53d53
-    }
-}
-
-impl SyncEnclaveApiClientBuilder for EnclaveClientBuilder {
-    type Client = EnclaveClient;
-    fn build(self) -> EnclaveClient {
-        EnclaveClientBuilder::build(self).unwrap()
     }
 }
 
