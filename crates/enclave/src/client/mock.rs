use std::{
    net::{IpAddr, SocketAddr},
    str::FromStr,
};

use anyhow::Result;
use jsonrpsee::{
    core::{async_trait, ClientError, RpcResult},
    server::ServerHandle,
    Methods,
};

use crate::{
    coco_aa::{AttestationGetEvidenceRequest, AttestationGetEvidenceResponse},
    coco_as::{AttestationEvalEvidenceRequest, AttestationEvalEvidenceResponse},
    ecdh_decrypt, ecdh_encrypt,
    genesis::GenesisDataResponse,
    get_unsecure_sample_schnorrkel_keypair, get_unsecure_sample_secp256k1_pk,
    get_unsecure_sample_secp256k1_sk,
    signing::{
        Secp256k1SignRequest, Secp256k1SignResponse
    },
    tx_io::{IoDecryptionRequest, IoDecryptionResponse, IoEncryptionRequest, IoEncryptionResponse},
};
use crate::auth::JwtSecret;

use super::{
    rpc::{BuildableServer, EnclaveApiServer, SyncEnclaveApiClient},
    ENCLAVE_DEFAULT_ENDPOINT_ADDR, ENCLAVE_DEFAULT_ENDPOINT_PORT,
};

pub struct MockEnclaveServer {
    addr: SocketAddr,
}

impl MockEnclaveServer {
    pub fn new(addr: impl Into<SocketAddr>) -> Self {
        Self { addr: addr.into() }
    }

    pub fn new_from_addr_port(addr: String, port: u16) -> Self {
        Self::new((IpAddr::from_str(&addr).unwrap(), port))
    }

    /// Mock implementation of the health check method.
    pub fn health_check() -> String {
        "OK".to_string()
    }

    /// Mock implementation of the get_eph_rng_keypair method.
    pub fn get_eph_rng_keypair() -> schnorrkel::keys::Keypair {
        // Return a sample Schnorrkel keypair for testing
        get_unsecure_sample_schnorrkel_keypair()
    }

    /// Mock implementation of the encrypt method.
    pub fn encrypt(req: IoEncryptionRequest) -> IoEncryptionResponse {
        // Use the sample secret key for encryption
        let encrypted_data = ecdh_encrypt(
            &req.key,
            &get_unsecure_sample_secp256k1_sk(),
            &req.data,
            req.nonce,
        )
        .unwrap();

        IoEncryptionResponse { encrypted_data }
    }

    /// Mock implementation of the decrypt method.
    pub fn decrypt(req: IoDecryptionRequest) -> IoDecryptionResponse {
        // Use the sample secret key for decryption
        let decrypted_data = ecdh_decrypt(
            &req.key,
            &get_unsecure_sample_secp256k1_sk(),
            &req.data,
            req.nonce,
        )
        .unwrap();

        IoDecryptionResponse { decrypted_data }
    }

    /// Mock implementation of the get_public_key method.
    pub fn get_public_key() -> secp256k1::PublicKey {
        get_unsecure_sample_secp256k1_pk()
    }

    /// Mock implementation of the sign method.
    pub fn sign(_req: Secp256k1SignRequest) -> Secp256k1SignResponse {
        unimplemented!("sign not implemented for mock server")
    }

    /// Mock implementation of the get_genesis_data method.
    pub fn get_genesis_data() -> GenesisDataResponse {
        unimplemented!("get_genesis_data not implemented for mock server")
    }


    /// Mock implementation of the get_attestation_evidence method.
    pub fn get_attestation_evidence(
        _req: AttestationGetEvidenceRequest,
    ) -> AttestationGetEvidenceResponse {
        unimplemented!("get_attestation_evidence not implemented for mock server")
    }

    /// Mock implementation of the eval_attestation_evidence method.
    pub fn eval_attestation_evidence(
        _req: AttestationEvalEvidenceRequest,
    ) -> AttestationEvalEvidenceResponse {
        unimplemented!("eval_attestation_evidence not implemented for mock server")
    }
}

impl Default for MockEnclaveServer {
    fn default() -> Self {
        Self::new((ENCLAVE_DEFAULT_ENDPOINT_ADDR, ENCLAVE_DEFAULT_ENDPOINT_PORT))
    }
}

impl BuildableServer for MockEnclaveServer {
    fn addr(&self) -> SocketAddr {
        self.addr
    }

    fn methods(self) -> Methods {
        self.into_rpc().into()
    }

<<<<<<< HEAD
=======
    fn auth_secret(&self) -> JwtSecret {
        JwtSecret::mock_default()
    }

>>>>>>> 052bbeaf
    async fn start(self) -> Result<ServerHandle> {
        BuildableServer::start_rpc_server(self).await
    }
}

#[async_trait]
impl EnclaveApiServer for MockEnclaveServer {
    /// Handler for: `getPublicKey`
    async fn get_public_key(&self) -> RpcResult<secp256k1::PublicKey> {
        Ok(MockEnclaveServer::get_public_key())
    }

    /// Handler for: `healthCheck`
    async fn health_check(&self) -> RpcResult<String> {
        Ok(MockEnclaveServer::health_check())
    }

    /// Handler for: `getGenesisData`
    async fn get_genesis_data(&self) -> RpcResult<GenesisDataResponse> {
        Ok(MockEnclaveServer::get_genesis_data())
    }

    /// Handler for: `encrypt`
    async fn encrypt(&self, req: IoEncryptionRequest) -> RpcResult<IoEncryptionResponse> {
        Ok(MockEnclaveServer::encrypt(req))
    }

    /// Handler for: `decrypt`
    async fn decrypt(&self, req: IoDecryptionRequest) -> RpcResult<IoDecryptionResponse> {
        Ok(MockEnclaveServer::decrypt(req))
    }

    /// Handler for: `getAttestationEvidence`
    async fn get_attestation_evidence(
        &self,
        req: AttestationGetEvidenceRequest,
    ) -> RpcResult<AttestationGetEvidenceResponse> {
        Ok(MockEnclaveServer::get_attestation_evidence(req))
    }

    /// Handler for: `evalAttestationEvidence`
    async fn eval_attestation_evidence(
        &self,
        req: AttestationEvalEvidenceRequest,
    ) -> RpcResult<AttestationEvalEvidenceResponse> {
        Ok(MockEnclaveServer::eval_attestation_evidence(req))
    }

    /// Handler for: `sign`
    async fn sign(&self, req: Secp256k1SignRequest) -> RpcResult<Secp256k1SignResponse> {
        Ok(MockEnclaveServer::sign(req))
    }

    /// Handler for: 'eph_rng.get_keypair'
    async fn get_eph_rng_keypair(&self) -> RpcResult<schnorrkel::keys::Keypair> {
        Ok(MockEnclaveServer::get_eph_rng_keypair())
    }

}

pub struct MockEnclaveClient;
impl MockEnclaveClient {
    pub fn new() -> Self {
        Self {}
    }
}

macro_rules! impl_mock_sync_client_trait {
    ($(fn $method_name:ident(&self $(, $param:ident: $param_ty:ty)*) -> $return_ty:ty),* $(,)?) => {
        impl SyncEnclaveApiClient for MockEnclaveClient {
            $(
                fn $method_name(&self, $($param: $param_ty),*) -> $return_ty {
                    Ok(MockEnclaveServer::$method_name($($param),*))
                }
            )+
        }
    };
}

impl_mock_sync_client_trait!(
    fn health_check(&self) -> Result<String, ClientError>,
    fn get_public_key(&self) -> Result<secp256k1::PublicKey, ClientError>,
    fn get_genesis_data(&self) -> Result<GenesisDataResponse, ClientError>,
    fn sign(&self, _req: Secp256k1SignRequest) -> Result<Secp256k1SignResponse, ClientError>,
    fn encrypt(&self, req: IoEncryptionRequest) -> Result<IoEncryptionResponse, ClientError>,
    fn decrypt(&self, req: IoDecryptionRequest) -> Result<IoDecryptionResponse, ClientError>,
    fn get_eph_rng_keypair(&self) -> Result<schnorrkel::keys::Keypair, ClientError>,
    fn get_attestation_evidence(&self, _req: AttestationGetEvidenceRequest) -> Result<AttestationGetEvidenceResponse, ClientError>,
    fn eval_attestation_evidence(&self, _req: AttestationEvalEvidenceRequest) -> Result<AttestationEvalEvidenceResponse, ClientError>,
);

#[cfg(test)]
mod tests {
    use std::{ops::Deref, time::Duration};

    use secp256k1::{rand, Secp256k1};
    use tokio::time::sleep;

    use super::*;
    use crate::{client::tests::*, nonce::Nonce, rpc::EnclaveApiClient, EnclaveClient};

    #[test]
    fn test_mock_client() {
        let client = MockEnclaveClient {};
        sync_test_health_check(&client);
        sync_test_get_public_key(&client);
        sync_test_get_eph_rng_keypair(&client);
        sync_test_tx_io_encrypt_decrypt(&client);
    }

    #[tokio::test(flavor = "multi_thread")]
    async fn test_mock_server_and_sync_client() {
        // spawn a seperate thread for the server, otherwise the test will hang
<<<<<<< HEAD
        let port = get_random_port();
        let addr = SocketAddr::from((ENCLAVE_DEFAULT_ENDPOINT_ADDR, port));
        println!("addr: {:?}", addr);
        let _server_handle = MockEnclaveServer::new(addr).start().await.unwrap();
        let _ = sleep(Duration::from_secs(2));

        let client = EnclaveClient::new(format!("http://{}:{}", addr.ip(), addr.port()));
=======
        let port = get_random_port(); // rand port for test parallelization
        let addr = ENCLAVE_DEFAULT_ENDPOINT_ADDR;
        let socket_addr = SocketAddr::from((addr, port));
        let _server_handle = MockEnclaveServer::new(socket_addr).start().await.unwrap();
        let _ = sleep(Duration::from_secs(2));

        let client = EnclaveClient::mock(addr.to_string(), port);
>>>>>>> 052bbeaf
        async_test_health_check(&client).await;
        async_test_get_public_key(&client).await;
        async_test_get_eph_rng_keypair(&client).await;
        async_test_tx_io_encrypt_decrypt(&client).await;
    }

    async fn async_test_tx_io_encrypt_decrypt(client: &EnclaveClient) {
        // make the request struct
        let secp = Secp256k1::new();
        let (_secret_key, public_key) = secp.generate_keypair(&mut rand::thread_rng());
        let data_to_encrypt = vec![72, 101, 108, 108, 111];
        let nonce = Nonce::new_rand();
        let encryption_request = IoEncryptionRequest {
            key: public_key,
            data: data_to_encrypt.clone(),
            nonce: nonce.clone(),
        };

        // make the http request
        let encryption_response = client.deref().encrypt(encryption_request).await.unwrap();

        // check the response
        assert!(!encryption_response.encrypted_data.is_empty());

        let decryption_request = IoDecryptionRequest {
            key: public_key,
            data: encryption_response.encrypted_data,
            nonce: nonce.clone(),
        };

        let decryption_response = client.decrypt(decryption_request).unwrap();
        assert_eq!(decryption_response.decrypted_data, data_to_encrypt);
    }

    async fn async_test_health_check(client: &EnclaveClient) {
        let resposne = client.deref().health_check().await.unwrap();
        assert_eq!(resposne, "OK");
    }

    async fn async_test_get_public_key(client: &EnclaveClient) {
        let res = client.deref().get_public_key().await.unwrap();
        assert_eq!(res, get_unsecure_sample_secp256k1_pk());
    }

    async fn async_test_get_eph_rng_keypair(client: &EnclaveClient) {
        let res = client.deref().get_eph_rng_keypair().await.unwrap();
        println!("eph_rng_keypair: {:?}", res);
    }
}<|MERGE_RESOLUTION|>--- conflicted
+++ resolved
@@ -127,13 +127,10 @@
         self.into_rpc().into()
     }
 
-<<<<<<< HEAD
-=======
     fn auth_secret(&self) -> JwtSecret {
         JwtSecret::mock_default()
     }
 
->>>>>>> 052bbeaf
     async fn start(self) -> Result<ServerHandle> {
         BuildableServer::start_rpc_server(self).await
     }
@@ -247,15 +244,6 @@
     #[tokio::test(flavor = "multi_thread")]
     async fn test_mock_server_and_sync_client() {
         // spawn a seperate thread for the server, otherwise the test will hang
-<<<<<<< HEAD
-        let port = get_random_port();
-        let addr = SocketAddr::from((ENCLAVE_DEFAULT_ENDPOINT_ADDR, port));
-        println!("addr: {:?}", addr);
-        let _server_handle = MockEnclaveServer::new(addr).start().await.unwrap();
-        let _ = sleep(Duration::from_secs(2));
-
-        let client = EnclaveClient::new(format!("http://{}:{}", addr.ip(), addr.port()));
-=======
         let port = get_random_port(); // rand port for test parallelization
         let addr = ENCLAVE_DEFAULT_ENDPOINT_ADDR;
         let socket_addr = SocketAddr::from((addr, port));
@@ -263,7 +251,6 @@
         let _ = sleep(Duration::from_secs(2));
 
         let client = EnclaveClient::mock(addr.to_string(), port);
->>>>>>> 052bbeaf
         async_test_health_check(&client).await;
         async_test_get_public_key(&client).await;
         async_test_get_eph_rng_keypair(&client).await;
