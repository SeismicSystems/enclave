//! A mock enclave server for testing purposes.

use anyhow::Result;
use jsonrpsee::{
    core::{async_trait, ClientError, RpcResult},
    server::ServerHandle,
    Methods,
};
use std::{
    net::{IpAddr, SocketAddr},
    str::FromStr,
};

use super::{
    rpc::{BuildableServer, EnclaveApiServer, SyncEnclaveApiClient},
    ENCLAVE_DEFAULT_ENDPOINT_IP, ENCLAVE_DEFAULT_ENDPOINT_PORT,
};
use crate::auth::JwtSecret;
use crate::{
    coco_aa::{AttestationGetEvidenceRequest, AttestationGetEvidenceResponse},
    coco_as::{AttestationEvalEvidenceRequest, AttestationEvalEvidenceResponse},
    ecdh_decrypt, ecdh_encrypt,
    genesis::GenesisDataResponse,
    get_unsecure_sample_schnorrkel_keypair, get_unsecure_sample_secp256k1_pk,
    get_unsecure_sample_secp256k1_sk,
    signing::{
        Secp256k1SignRequest, Secp256k1SignResponse, Secp256k1VerifyRequest,
        Secp256k1VerifyResponse,
    },
    tx_io::{IoDecryptionRequest, IoDecryptionResponse, IoEncryptionRequest, IoEncryptionResponse},
    boot::{RetrieveMasterKeyRequest, RetrieveMasterKeyResponse, ShareMasterKeyRequest, ShareMasterKeyResponse},
};

/// A mock enclave server for testing purposes.
/// Does not check the validity of the JWT token.
pub struct MockEnclaveServer {
    addr: SocketAddr,
}

impl MockEnclaveServer {
    pub fn new(addr: impl Into<SocketAddr>) -> Self {
        Self { addr: addr.into() }
    }

    pub fn new_from_ip_port(ip: String, port: u16) -> Self {
        Self::new((IpAddr::from_str(&ip).unwrap(), port))
    }

    /// Mock implementation of the health check method.
    pub fn health_check() -> String {
        "OK".to_string()
    }

    /// Mock implementation of the get_eph_rng_keypair method.
    pub fn get_eph_rng_keypair() -> schnorrkel::keys::Keypair {
        // Return a sample Schnorrkel keypair for testing
        get_unsecure_sample_schnorrkel_keypair()
    }

    /// Mock implementation of the encrypt method.
    pub fn encrypt(req: IoEncryptionRequest) -> IoEncryptionResponse {
        // Use the sample secret key for encryption
        let encrypted_data = ecdh_encrypt(
            &req.key,
            &get_unsecure_sample_secp256k1_sk(),
            &req.data,
            req.nonce,
        )
        .unwrap();

        IoEncryptionResponse { encrypted_data }
    }

    /// Mock implementation of the decrypt method.
    pub fn decrypt(req: IoDecryptionRequest) -> IoDecryptionResponse {
        // Use the sample secret key for decryption
        let decrypted_data = ecdh_decrypt(
            &req.key,
            &get_unsecure_sample_secp256k1_sk(),
            &req.data,
            req.nonce,
        )
        .unwrap();

        IoDecryptionResponse { decrypted_data }
    }

    /// Mock implementation of the get_public_key method.
    pub fn get_public_key() -> secp256k1::PublicKey {
        get_unsecure_sample_secp256k1_pk()
    }

    /// Mock implementation of the sign method.
    pub fn sign(_req: Secp256k1SignRequest) -> Secp256k1SignResponse {
        unimplemented!("sign not implemented for mock server")
    }

    /// Mock implementation of the verify method.
    pub fn verify(_req: Secp256k1VerifyRequest) -> Secp256k1VerifyResponse {
        unimplemented!("verify not implemented for mock server")
    }

    /// Mock implementation of the get_genesis_data method.
    pub fn get_genesis_data() -> GenesisDataResponse {
        unimplemented!("get_genesis_data not implemented for mock server")
    }

    /// Mock implementation of the get_attestation_evidence method.
    pub fn get_attestation_evidence(
        _req: AttestationGetEvidenceRequest,
    ) -> AttestationGetEvidenceResponse {
        unimplemented!("get_attestation_evidence not implemented for mock server")
    }

    /// Mock implementation of the eval_attestation_evidence method.
    pub fn eval_attestation_evidence(
        _req: AttestationEvalEvidenceRequest,
    ) -> AttestationEvalEvidenceResponse {
        unimplemented!("eval_attestation_evidence not implemented for mock server")
    }

    fn boot_retrieve_master_key(_req: RetrieveMasterKeyRequest) -> RetrieveMasterKeyResponse {
        unimplemented!("boot_retrieve_master_key not implemented for mock server")
    }

    fn boot_share_master_key(_req: ShareMasterKeyRequest) -> ShareMasterKeyResponse {
        unimplemented!("boot_share_master_key not implemented for mock server")
    }

    fn boot_genesis() {
        unimplemented!("boot_genesis not implemented for mock server")
    }
}

impl Default for MockEnclaveServer {
    fn default() -> Self {
        Self::new((ENCLAVE_DEFAULT_ENDPOINT_IP, ENCLAVE_DEFAULT_ENDPOINT_PORT))
    }
}

impl BuildableServer for MockEnclaveServer {
    fn addr(&self) -> SocketAddr {
        self.addr
    }

    fn methods(self) -> Methods {
        self.into_rpc().into()
    }

    fn auth_secret(&self) -> JwtSecret {
        JwtSecret::mock_default()
    }

    async fn start(self) -> Result<ServerHandle> {
        BuildableServer::start_rpc_server(self).await
    }
}

<<<<<<< HEAD
#[async_trait]
impl EnclaveApiServer for MockEnclaveServer {
    /// Handler for: `getPublicKey`
    async fn get_public_key(&self) -> RpcResult<secp256k1::PublicKey> {
        Ok(MockEnclaveServer::get_public_key())
    }

    /// Handler for: `healthCheck`
    async fn health_check(&self) -> RpcResult<String> {
        Ok(MockEnclaveServer::health_check())
    }

    /// Handler for: `getGenesisData`
    async fn get_genesis_data(&self) -> RpcResult<GenesisDataResponse> {
        Ok(MockEnclaveServer::get_genesis_data())
    }

    /// Handler for: `encrypt`
    async fn encrypt(&self, req: IoEncryptionRequest) -> RpcResult<IoEncryptionResponse> {
        Ok(MockEnclaveServer::encrypt(req))
    }

    /// Handler for: `decrypt`
    async fn decrypt(&self, req: IoDecryptionRequest) -> RpcResult<IoDecryptionResponse> {
        Ok(MockEnclaveServer::decrypt(req))
    }

    /// Handler for: `getAttestationEvidence`
    async fn get_attestation_evidence(
        &self,
        req: AttestationGetEvidenceRequest,
    ) -> RpcResult<AttestationGetEvidenceResponse> {
        Ok(MockEnclaveServer::get_attestation_evidence(req))
    }

    /// Handler for: `evalAttestationEvidence`
    async fn eval_attestation_evidence(
        &self,
        req: AttestationEvalEvidenceRequest,
    ) -> RpcResult<AttestationEvalEvidenceResponse> {
        Ok(MockEnclaveServer::eval_attestation_evidence(req))
    }

    /// Handler for: `sign`
    async fn sign(&self, req: Secp256k1SignRequest) -> RpcResult<Secp256k1SignResponse> {
        Ok(MockEnclaveServer::sign(req))
    }

    /// Handler for: `verify`
    async fn verify(&self, req: Secp256k1VerifyRequest) -> RpcResult<Secp256k1VerifyResponse> {
        Ok(MockEnclaveServer::verify(req))
    }

    /// Handler for: 'eph_rng.get_keypair'
    async fn get_eph_rng_keypair(&self) -> RpcResult<schnorrkel::keys::Keypair> {
        Ok(MockEnclaveServer::get_eph_rng_keypair())
    }

    async fn boot_retrieve_master_key(&self, _req: RetrieveMasterKeyRequest) -> RpcResult<RetrieveMasterKeyResponse> {
        Ok(MockEnclaveServer::boot_retrieve_master_key(_req))
    }

    async fn boot_share_master_key(&self, _req: ShareMasterKeyRequest) -> RpcResult<ShareMasterKeyResponse> {
        Ok(MockEnclaveServer::boot_share_master_key(_req))
    }

    async fn boot_genesis(&self) -> RpcResult<()> {
        Ok(MockEnclaveServer::boot_genesis())
    }
=======
/// Derive implementation of the async [`EnclaveApiServer`] trait
/// for [`MockEnclaveServer`]
macro_rules! impl_mock_async_server_trait {
    ($(async fn $method_name:ident(&self $(, $param:ident: $param_ty:ty)*)
        -> $ret:ty),* $(,)?) => {
        #[async_trait]
        impl EnclaveApiServer for MockEnclaveServer {
            $(
                async fn $method_name(&self $(, $param: $param_ty)*) -> RpcResult<$ret> {
                    Ok(MockEnclaveServer::$method_name($($param),*))
                }
            )*
        }
    };
>>>>>>> e10de6e0
}
impl_mock_async_server_trait!(
    async fn health_check(&self) -> String,
    async fn get_public_key(&self) -> secp256k1::PublicKey,
    async fn get_genesis_data(&self) -> GenesisDataResponse,
    async fn sign(&self, req: Secp256k1SignRequest) -> Secp256k1SignResponse,
    async fn verify(&self, req: Secp256k1VerifyRequest) -> Secp256k1VerifyResponse,
    async fn encrypt(&self, req: IoEncryptionRequest) -> IoEncryptionResponse,
    async fn decrypt(&self, req: IoDecryptionRequest) -> IoDecryptionResponse,
    async fn get_eph_rng_keypair(&self) -> schnorrkel::keys::Keypair,
    async fn get_attestation_evidence(&self, req: AttestationGetEvidenceRequest) -> AttestationGetEvidenceResponse,
    async fn eval_attestation_evidence(&self, req: AttestationEvalEvidenceRequest) -> AttestationEvalEvidenceResponse,
);

/// Mock enclave client for testing purposes.
/// Useful for testing the against the mock server,
/// as it can be easily set up instead of going through the EnclaveClientBuilder
pub struct MockEnclaveClient;
impl Default for MockEnclaveClient {
    fn default() -> Self {
        Self::new()
    }
}
impl MockEnclaveClient {
    pub fn new() -> Self {
        Self {}
    }
}

/// Derive implementation of the [`SyncEnclaveApiClient`] trait
/// for [`MockEnclaveClient`].
/// based on functions implemented in the [`MockEnclaveServer`].
macro_rules! impl_mock_sync_client_trait {
    ($(fn $method_name:ident(&self $(, $param:ident: $param_ty:ty)*) -> $return_ty:ty),* $(,)?) => {
        impl SyncEnclaveApiClient for MockEnclaveClient {
            $(
                fn $method_name(&self, $($param: $param_ty),*) -> $return_ty {
                    Ok(MockEnclaveServer::$method_name($($param),*))
                }
            )+
        }
    };
}
impl_mock_sync_client_trait!(
    fn health_check(&self) -> Result<String, ClientError>,
    fn get_public_key(&self) -> Result<secp256k1::PublicKey, ClientError>,
    fn get_genesis_data(&self) -> Result<GenesisDataResponse, ClientError>,
    fn sign(&self, _req: Secp256k1SignRequest) -> Result<Secp256k1SignResponse, ClientError>,
    fn verify(&self, _req: Secp256k1VerifyRequest) -> Result<Secp256k1VerifyResponse, ClientError>,
    fn encrypt(&self, req: IoEncryptionRequest) -> Result<IoEncryptionResponse, ClientError>,
    fn decrypt(&self, req: IoDecryptionRequest) -> Result<IoDecryptionResponse, ClientError>,
    fn get_eph_rng_keypair(&self) -> Result<schnorrkel::keys::Keypair, ClientError>,
    fn get_attestation_evidence(&self, _req: AttestationGetEvidenceRequest) -> Result<AttestationGetEvidenceResponse, ClientError>,
    fn eval_attestation_evidence(&self, _req: AttestationEvalEvidenceRequest) -> Result<AttestationEvalEvidenceResponse, ClientError>,
    fn boot_retrieve_master_key(&self, _req: RetrieveMasterKeyRequest) -> Result<RetrieveMasterKeyResponse,  ClientError>,
    fn boot_share_master_key(&self, _req: ShareMasterKeyRequest) -> Result<ShareMasterKeyResponse,  ClientError>,
    fn boot_genesis(&self) -> Result<(),  ClientError>,
);

#[cfg(test)]
mod tests {
    use std::{ops::Deref, time::Duration};

    use secp256k1::{rand, Secp256k1};
    use tokio::time::sleep;

    use super::*;
    use crate::{client::tests::*, nonce::Nonce, rpc::EnclaveApiClient, EnclaveClient};

    #[test]
    fn test_mock_client() {
        let client = MockEnclaveClient {};
        sync_test_health_check(&client);
        sync_test_get_public_key(&client);
        sync_test_get_eph_rng_keypair(&client);
        sync_test_tx_io_encrypt_decrypt(&client);
    }

    #[tokio::test(flavor = "multi_thread")]
    async fn test_mock_server_and_sync_client() -> Result<()> {
        // spawn a seperate thread for the server, otherwise the test will hang
        let port = get_random_port();
        let addr = SocketAddr::from((ENCLAVE_DEFAULT_ENDPOINT_IP, port));
        let _server_handle = MockEnclaveServer::new(addr).start().await?;
        let _ = sleep(Duration::from_secs(2)).await;

        let client = EnclaveClient::mock(addr.ip().to_string(), addr.port())?;
        async_test_health_check(&client).await;
        async_test_get_public_key(&client).await;
        async_test_get_eph_rng_keypair(&client).await;
        async_test_tx_io_encrypt_decrypt(&client).await;
        Ok(())
    }

    async fn async_test_tx_io_encrypt_decrypt(client: &EnclaveClient) {
        // make the request struct
        let secp = Secp256k1::new();
        let (_secret_key, public_key) = secp.generate_keypair(&mut rand::thread_rng());
        let data_to_encrypt = vec![72, 101, 108, 108, 111];
        let nonce = Nonce::new_rand();
        let encryption_request = IoEncryptionRequest {
            key: public_key,
            data: data_to_encrypt.clone(),
            nonce: nonce.clone(),
        };

        // make the http request
        let encryption_response = client.deref().encrypt(encryption_request).await.unwrap();

        // check the response
        assert!(!encryption_response.encrypted_data.is_empty());

        let decryption_request = IoDecryptionRequest {
            key: public_key,
            data: encryption_response.encrypted_data,
            nonce: nonce.clone(),
        };

        let decryption_response = client.decrypt(decryption_request).unwrap();
        assert_eq!(decryption_response.decrypted_data, data_to_encrypt);
    }

    async fn async_test_health_check(client: &EnclaveClient) {
        let resposne = client.deref().health_check().await.unwrap();
        assert_eq!(resposne, "OK");
    }

    async fn async_test_get_public_key(client: &EnclaveClient) {
        let res = client.deref().get_public_key().await.unwrap();
        assert_eq!(res, get_unsecure_sample_secp256k1_pk());
    }

    async fn async_test_get_eph_rng_keypair(client: &EnclaveClient) {
        let res = client.deref().get_eph_rng_keypair().await.unwrap();
        println!("eph_rng_keypair: {:?}", res);
    }
}<|MERGE_RESOLUTION|>--- conflicted
+++ resolved
@@ -156,77 +156,6 @@
     }
 }
 
-<<<<<<< HEAD
-#[async_trait]
-impl EnclaveApiServer for MockEnclaveServer {
-    /// Handler for: `getPublicKey`
-    async fn get_public_key(&self) -> RpcResult<secp256k1::PublicKey> {
-        Ok(MockEnclaveServer::get_public_key())
-    }
-
-    /// Handler for: `healthCheck`
-    async fn health_check(&self) -> RpcResult<String> {
-        Ok(MockEnclaveServer::health_check())
-    }
-
-    /// Handler for: `getGenesisData`
-    async fn get_genesis_data(&self) -> RpcResult<GenesisDataResponse> {
-        Ok(MockEnclaveServer::get_genesis_data())
-    }
-
-    /// Handler for: `encrypt`
-    async fn encrypt(&self, req: IoEncryptionRequest) -> RpcResult<IoEncryptionResponse> {
-        Ok(MockEnclaveServer::encrypt(req))
-    }
-
-    /// Handler for: `decrypt`
-    async fn decrypt(&self, req: IoDecryptionRequest) -> RpcResult<IoDecryptionResponse> {
-        Ok(MockEnclaveServer::decrypt(req))
-    }
-
-    /// Handler for: `getAttestationEvidence`
-    async fn get_attestation_evidence(
-        &self,
-        req: AttestationGetEvidenceRequest,
-    ) -> RpcResult<AttestationGetEvidenceResponse> {
-        Ok(MockEnclaveServer::get_attestation_evidence(req))
-    }
-
-    /// Handler for: `evalAttestationEvidence`
-    async fn eval_attestation_evidence(
-        &self,
-        req: AttestationEvalEvidenceRequest,
-    ) -> RpcResult<AttestationEvalEvidenceResponse> {
-        Ok(MockEnclaveServer::eval_attestation_evidence(req))
-    }
-
-    /// Handler for: `sign`
-    async fn sign(&self, req: Secp256k1SignRequest) -> RpcResult<Secp256k1SignResponse> {
-        Ok(MockEnclaveServer::sign(req))
-    }
-
-    /// Handler for: `verify`
-    async fn verify(&self, req: Secp256k1VerifyRequest) -> RpcResult<Secp256k1VerifyResponse> {
-        Ok(MockEnclaveServer::verify(req))
-    }
-
-    /// Handler for: 'eph_rng.get_keypair'
-    async fn get_eph_rng_keypair(&self) -> RpcResult<schnorrkel::keys::Keypair> {
-        Ok(MockEnclaveServer::get_eph_rng_keypair())
-    }
-
-    async fn boot_retrieve_master_key(&self, _req: RetrieveMasterKeyRequest) -> RpcResult<RetrieveMasterKeyResponse> {
-        Ok(MockEnclaveServer::boot_retrieve_master_key(_req))
-    }
-
-    async fn boot_share_master_key(&self, _req: ShareMasterKeyRequest) -> RpcResult<ShareMasterKeyResponse> {
-        Ok(MockEnclaveServer::boot_share_master_key(_req))
-    }
-
-    async fn boot_genesis(&self) -> RpcResult<()> {
-        Ok(MockEnclaveServer::boot_genesis())
-    }
-=======
 /// Derive implementation of the async [`EnclaveApiServer`] trait
 /// for [`MockEnclaveServer`]
 macro_rules! impl_mock_async_server_trait {
@@ -241,7 +170,6 @@
             )*
         }
     };
->>>>>>> e10de6e0
 }
 impl_mock_async_server_trait!(
     async fn health_check(&self) -> String,
