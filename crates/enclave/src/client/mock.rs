//! A mock enclave server for testing purposes.

use anyhow::Result;
use jsonrpsee::{
    core::{async_trait, ClientError, RpcResult},
    server::ServerHandle,
    Methods,
};
use std::{
    net::{IpAddr, SocketAddr},
    str::FromStr,
};

use super::{
    rpc::{BuildableServer, EnclaveApiServer, SyncEnclaveApiClient},
    ENCLAVE_DEFAULT_ENDPOINT_IP, ENCLAVE_DEFAULT_ENDPOINT_PORT,
};
use crate::{
<<<<<<< HEAD
    boot::{
        RetrieveRootKeyRequest, RetrieveRootKeyResponse, ShareRootKeyRequest, ShareRootKeyResponse,
    },
    coco_aa::{AttestationGetEvidenceRequest, AttestationGetEvidenceResponse},
    coco_as::{AttestationEvalEvidenceRequest, AttestationEvalEvidenceResponse},
    crypto::Nonce,
    ecdh_encrypt, get_unsecure_sample_schnorrkel_keypair, get_unsecure_sample_secp256k1_pk,
    get_unsecure_sample_secp256k1_sk,
    keys::{GetPurposeKeysRequest, GetPurposeKeysResponse},
};

/// A mock enclave server for testing purposes.
/// Does not check the validity of the JWT token.
=======
    client::{
        rpc::{
            BuildableServer, EnclaveApiServer, SyncEnclaveApiClient, SyncEnclaveApiClientBuilder,
        },
        ENCLAVE_DEFAULT_ENDPOINT_ADDR, ENCLAVE_DEFAULT_ENDPOINT_PORT,
    },
    coco_aa::{AttestationGetEvidenceRequest, AttestationGetEvidenceResponse},
    coco_as::{AttestationEvalEvidenceRequest, AttestationEvalEvidenceResponse},
    ecdh_decrypt, ecdh_encrypt,
    genesis::GenesisDataResponse,
    get_unsecure_sample_schnorrkel_keypair, get_unsecure_sample_secp256k1_pk,
    get_unsecure_sample_secp256k1_sk, rpc_bad_argument_error, rpc_invalid_ciphertext_error,
    signing::{
        Secp256k1SignRequest, Secp256k1SignResponse, Secp256k1VerifyRequest,
        Secp256k1VerifyResponse,
    },
    snapshot::{
        PrepareEncryptedSnapshotRequest, PrepareEncryptedSnapshotResponse,
        RestoreFromEncryptedSnapshotRequest, RestoreFromEncryptedSnapshotResponse,
    },
    snapsync::{SnapSyncRequest, SnapSyncResponse},
    tx_io::{IoDecryptionRequest, IoDecryptionResponse, IoEncryptionRequest, IoEncryptionResponse},
};

#[derive(Debug, Clone)]
>>>>>>> 30a53d53
pub struct MockEnclaveServer {
    addr: SocketAddr,
}

impl MockEnclaveServer {
    pub fn new(addr: impl Into<SocketAddr>) -> Self {
        Self { addr: addr.into() }
    }

    pub fn new_from_ip_port(ip: String, port: u16) -> Self {
        Self::new((IpAddr::from_str(&ip).unwrap(), port))
    }

    /// Mock implementation of the health check method.
    pub fn health_check() -> String {
        "OK".to_string()
    }

<<<<<<< HEAD
=======
    /// Mock implementation of the get_eph_rng_keypair method.
    pub fn get_eph_rng_keypair() -> schnorrkel::keys::Keypair {
        // Return a sample Schnorrkel keypair for testing
        get_unsecure_sample_schnorrkel_keypair()
    }

    /// Mock implementation of the encrypt method.
    pub fn encrypt(req: IoEncryptionRequest) -> Result<Vec<u8>, anyhow::Error> {
        // Use the sample secret key for encryption
        ecdh_encrypt(
            &req.key,
            &get_unsecure_sample_secp256k1_sk(),
            &req.data,
            req.nonce,
        )
    }

    /// Mock implementation of the decrypt method.
    pub fn decrypt(req: IoDecryptionRequest) -> Result<Vec<u8>, anyhow::Error> {
        // Use the sample secret key for decryption
        ecdh_decrypt(
            &req.key,
            &get_unsecure_sample_secp256k1_sk(),
            &req.data,
            req.nonce,
        )
    }

>>>>>>> 30a53d53
    /// Mock implementation of the get_public_key method.
    pub fn get_purpose_keys(_req: GetPurposeKeysRequest) -> GetPurposeKeysResponse {
        GetPurposeKeysResponse {
            tx_io_sk: get_unsecure_sample_secp256k1_sk(),
            tx_io_pk: get_unsecure_sample_secp256k1_pk(),
            snapshot_key_bytes: [0u8; 32],
            rng_keypair: get_unsecure_sample_schnorrkel_keypair(),
        }
    }

    /// Mock implementation of the get_attestation_evidence method.
    pub fn get_attestation_evidence(
        _req: AttestationGetEvidenceRequest,
    ) -> AttestationGetEvidenceResponse {
        unimplemented!("get_attestation_evidence not implemented for mock server")
    }

    /// Mock implementation of the eval_attestation_evidence method.
    pub fn eval_attestation_evidence(
        _req: AttestationEvalEvidenceRequest,
    ) -> AttestationEvalEvidenceResponse {
        unimplemented!("eval_attestation_evidence not implemented for mock server")
    }

    fn boot_retrieve_root_key(_req: RetrieveRootKeyRequest) -> RetrieveRootKeyResponse {
        // No-op, keys are hardcoded for mock server
        RetrieveRootKeyResponse {}
    }

    fn boot_share_root_key(req: ShareRootKeyRequest) -> ShareRootKeyResponse {
        // skip checking the attestation since it's a mock

        // encrypt the root key
        let sharer_sk = get_unsecure_sample_secp256k1_sk();
        let sharer_pk = get_unsecure_sample_secp256k1_pk();
        let mock_root_key = [0u8; 32];
        let nonce = Nonce::new_rand();

        let root_key_ciphertext =
            ecdh_encrypt(&req.retriever_pk, &sharer_sk, &mock_root_key, nonce.clone()).unwrap();

        ShareRootKeyResponse {
            nonce,
            root_key_ciphertext,
            sharer_pk,
        }
    }

    fn boot_genesis() {
        // No-op, keys are hardcoded for mock server
    }

    fn complete_boot() {
        // No-op, keys are hardcoded for mock server
    }
}

impl Default for MockEnclaveServer {
    fn default() -> Self {
        Self::new((ENCLAVE_DEFAULT_ENDPOINT_IP, ENCLAVE_DEFAULT_ENDPOINT_PORT))
    }
}

impl BuildableServer for MockEnclaveServer {
    fn addr(&self) -> SocketAddr {
        self.addr
    }

    fn methods(self) -> Methods {
        self.into_rpc().into()
    }

    async fn start(self) -> Result<ServerHandle> {
        BuildableServer::start_rpc_server(self).await
    }
}

<<<<<<< HEAD
/// Derive implementation of the async [`EnclaveApiServer`] trait
/// for [`MockEnclaveServer`]
macro_rules! impl_mock_async_server_trait {
    ($(async fn $method_name:ident(&self $(, $param:ident: $param_ty:ty)*)
        -> $ret:ty),* $(,)?) => {
        #[async_trait]
        impl EnclaveApiServer for MockEnclaveServer {
            $(
                async fn $method_name(&self $(, $param: $param_ty)*) -> RpcResult<$ret> {
                    // For each method, call the corresponding method on the mock server
                    Ok(MockEnclaveServer::$method_name($($param),*))
                }
            )*
        }
    };
=======
#[async_trait]
impl EnclaveApiServer for MockEnclaveServer {
    /// Handler for: `getPublicKey`
    async fn get_public_key(&self) -> RpcResult<secp256k1::PublicKey> {
        Ok(MockEnclaveServer::get_public_key())
    }

    /// Handler for: `healthCheck`
    async fn health_check(&self) -> RpcResult<String> {
        Ok(MockEnclaveServer::health_check())
    }

    /// Handler for: `getGenesisData`
    async fn get_genesis_data(&self) -> RpcResult<GenesisDataResponse> {
        Ok(MockEnclaveServer::get_genesis_data())
    }

    /// Handler for: `getSnapsyncBackup`
    async fn get_snapsync_backup(&self, request: SnapSyncRequest) -> RpcResult<SnapSyncResponse> {
        Ok(MockEnclaveServer::get_snapsync_backup(request))
    }

    /// Handler for: `encrypt`
    async fn encrypt(&self, req: IoEncryptionRequest) -> RpcResult<IoEncryptionResponse> {
        match MockEnclaveServer::encrypt(req) {
            Ok(data) => Ok(IoEncryptionResponse {
                encrypted_data: data,
            }),
            Err(e) => Err(rpc_bad_argument_error(e)),
        }
    }

    /// Handler for: `decrypt`
    async fn decrypt(&self, req: IoDecryptionRequest) -> RpcResult<IoDecryptionResponse> {
        match MockEnclaveServer::decrypt(req) {
            Ok(data) => Ok(IoDecryptionResponse {
                decrypted_data: data,
            }),
            Err(e) => Err(rpc_invalid_ciphertext_error(e)),
        }
    }

    /// Handler for: `getAttestationEvidence`
    async fn get_attestation_evidence(
        &self,
        req: AttestationGetEvidenceRequest,
    ) -> RpcResult<AttestationGetEvidenceResponse> {
        Ok(MockEnclaveServer::get_attestation_evidence(req))
    }

    /// Handler for: `evalAttestationEvidence`
    async fn eval_attestation_evidence(
        &self,
        req: AttestationEvalEvidenceRequest,
    ) -> RpcResult<AttestationEvalEvidenceResponse> {
        Ok(MockEnclaveServer::eval_attestation_evidence(req))
    }

    /// Handler for: `sign`
    async fn sign(&self, req: Secp256k1SignRequest) -> RpcResult<Secp256k1SignResponse> {
        Ok(MockEnclaveServer::sign(req))
    }

    /// Handler for: `verify`
    async fn verify(&self, req: Secp256k1VerifyRequest) -> RpcResult<Secp256k1VerifyResponse> {
        Ok(MockEnclaveServer::verify(req))
    }

    /// Handler for: 'eph_rng.get_keypair'
    async fn get_eph_rng_keypair(&self) -> RpcResult<schnorrkel::keys::Keypair> {
        Ok(MockEnclaveServer::get_eph_rng_keypair())
    }

    /// Handler for: 'snapshot.prepare_encrypted_snapshot'
    async fn prepare_encrypted_snapshot(
        &self,
        req: PrepareEncryptedSnapshotRequest,
    ) -> RpcResult<PrepareEncryptedSnapshotResponse> {
        Ok(MockEnclaveServer::prepare_encrypted_snapshot(req))
    }

    /// Handler for: 'snapshot.restore_from_encrypted_snapshot'
    async fn restore_from_encrypted_snapshot(
        &self,
        req: RestoreFromEncryptedSnapshotRequest,
    ) -> RpcResult<RestoreFromEncryptedSnapshotResponse> {
        Ok(MockEnclaveServer::restore_from_encrypted_snapshot(req))
    }
>>>>>>> 30a53d53
}
impl_mock_async_server_trait!(
    async fn health_check(&self) -> String,
    async fn get_purpose_keys(&self, req: GetPurposeKeysRequest) -> GetPurposeKeysResponse,
    async fn get_attestation_evidence(&self, req: AttestationGetEvidenceRequest) -> AttestationGetEvidenceResponse,
    async fn eval_attestation_evidence(&self, req: AttestationEvalEvidenceRequest) -> AttestationEvalEvidenceResponse,
    async fn boot_retrieve_root_key(&self, req: RetrieveRootKeyRequest) -> RetrieveRootKeyResponse,
    async fn boot_share_root_key(&self, req: ShareRootKeyRequest) -> ShareRootKeyResponse,
    async fn boot_genesis(&self) -> (),
    async fn complete_boot(&self) -> (),
);

<<<<<<< HEAD
/// Mock enclave client for testing purposes.
/// Useful for testing the against the mock server,
/// as it can be easily set up instead of going through the EnclaveClientBuilder
=======
#[derive(Debug, Clone, Default)]
>>>>>>> 30a53d53
pub struct MockEnclaveClient;
impl Default for MockEnclaveClient {
    fn default() -> Self {
        Self::new()
    }
}
impl MockEnclaveClient {
    pub fn new() -> Self {
        Self {}
    }
}

/// Derive implementation of the [`SyncEnclaveApiClient`] trait
/// for [`MockEnclaveClient`].
/// based on functions implemented in the [`MockEnclaveServer`].
macro_rules! impl_mock_sync_client_trait {
    ($(fn $method_name:ident(&self $(, $param:ident: $param_ty:ty)*) -> $return_ty:ty),* $(,)?) => {
        impl SyncEnclaveApiClient for MockEnclaveClient {
            $(
                fn $method_name(&self, $($param: $param_ty),*) -> $return_ty {
                    // for each method, call the corresponding method on the mock server
                    // simulates a client client rpc call where that code is executed
                    Ok(MockEnclaveServer::$method_name($($param),*))
                }
            )+

            fn encrypt(&self, req: IoEncryptionRequest) -> Result<IoEncryptionResponse, ClientError> {
                match MockEnclaveServer::encrypt(req) {
                    Ok(data) => Ok(IoEncryptionResponse { encrypted_data: data }),
                    Err(e) => Err(rpc_bad_argument_error(e).into()),
                }
            }

            fn decrypt(&self, req: IoDecryptionRequest) -> Result<IoDecryptionResponse, ClientError> {
                match MockEnclaveServer::decrypt(req) {
                    Ok(data) => Ok(IoDecryptionResponse { decrypted_data: data }),
                    Err(e) => Err(rpc_invalid_ciphertext_error(e).into()),
                }
            }
        }
    };
}
impl_mock_sync_client_trait!(
    fn health_check(&self) -> Result<String, ClientError>,
<<<<<<< HEAD
    fn get_purpose_keys(&self, _req: GetPurposeKeysRequest) -> Result<GetPurposeKeysResponse, ClientError>,
=======
    fn get_public_key(&self) -> Result<secp256k1::PublicKey, ClientError>,
    fn get_genesis_data(&self) -> Result<GenesisDataResponse, ClientError>,
    fn get_snapsync_backup(&self, _req: SnapSyncRequest) -> Result<SnapSyncResponse, ClientError>,
    fn sign(&self, _req: Secp256k1SignRequest) -> Result<Secp256k1SignResponse, ClientError>,
    fn get_eph_rng_keypair(&self) -> Result<schnorrkel::keys::Keypair, ClientError>,
    fn verify(&self, _req: Secp256k1VerifyRequest) -> Result<Secp256k1VerifyResponse, ClientError>,
>>>>>>> 30a53d53
    fn get_attestation_evidence(&self, _req: AttestationGetEvidenceRequest) -> Result<AttestationGetEvidenceResponse, ClientError>,
    fn eval_attestation_evidence(&self, _req: AttestationEvalEvidenceRequest) -> Result<AttestationEvalEvidenceResponse, ClientError>,
    fn boot_retrieve_root_key(&self, _req: RetrieveRootKeyRequest) -> Result<RetrieveRootKeyResponse,  ClientError>,
    fn boot_share_root_key(&self, _req: ShareRootKeyRequest) -> Result<ShareRootKeyResponse,  ClientError>,
    fn boot_genesis(&self) -> Result<(),  ClientError>,
    fn complete_boot(&self) -> Result<(),  ClientError>,
);

#[derive(Debug, Clone, Default)]
pub struct MockEnclaveClientBuilder {}
impl MockEnclaveClientBuilder {
    pub fn new() -> Self {
        Self {}
    }
}
impl SyncEnclaveApiClientBuilder for MockEnclaveClientBuilder {
    type Client = MockEnclaveClient;
    fn build(self) -> MockEnclaveClient {
        MockEnclaveClient::new()
    }
}

#[cfg(test)]
mod tests {
    use std::{ops::Deref, time::Duration};
    use tokio::time::sleep;

    use super::*;
    use crate::client::tests::*;
    use crate::{rpc::EnclaveApiClient, EnclaveClient};

    #[test]
    fn test_mock_client() {
        let client = MockEnclaveClient {};
        sync_test_health_check(&client);
    }

    #[tokio::test(flavor = "multi_thread")]
    async fn test_mock_server_and_sync_client() -> Result<()> {
        // spawn a seperate thread for the server, otherwise the test will hang
        let port = get_random_port();
        let addr = SocketAddr::from((ENCLAVE_DEFAULT_ENDPOINT_IP, port));
        let _server_handle = MockEnclaveServer::new(addr).start().await?;
        let _ = sleep(Duration::from_secs(2)).await;

        let client = EnclaveClient::mock(addr.ip().to_string(), addr.port())?;
        async_test_health_check(&client).await;
        Ok(())
    }

    async fn async_test_health_check(client: &EnclaveClient) {
        let resposne = client.deref().health_check().await.unwrap();
        assert_eq!(resposne, "OK");
    }
}<|MERGE_RESOLUTION|>--- conflicted
+++ resolved
@@ -11,26 +11,10 @@
     str::FromStr,
 };
 
-use super::{
-    rpc::{BuildableServer, EnclaveApiServer, SyncEnclaveApiClient},
-    ENCLAVE_DEFAULT_ENDPOINT_IP, ENCLAVE_DEFAULT_ENDPOINT_PORT,
-};
 use crate::{
-<<<<<<< HEAD
     boot::{
         RetrieveRootKeyRequest, RetrieveRootKeyResponse, ShareRootKeyRequest, ShareRootKeyResponse,
     },
-    coco_aa::{AttestationGetEvidenceRequest, AttestationGetEvidenceResponse},
-    coco_as::{AttestationEvalEvidenceRequest, AttestationEvalEvidenceResponse},
-    crypto::Nonce,
-    ecdh_encrypt, get_unsecure_sample_schnorrkel_keypair, get_unsecure_sample_secp256k1_pk,
-    get_unsecure_sample_secp256k1_sk,
-    keys::{GetPurposeKeysRequest, GetPurposeKeysResponse},
-};
-
-/// A mock enclave server for testing purposes.
-/// Does not check the validity of the JWT token.
-=======
     client::{
         rpc::{
             BuildableServer, EnclaveApiServer, SyncEnclaveApiClient, SyncEnclaveApiClientBuilder,
@@ -39,10 +23,13 @@
     },
     coco_aa::{AttestationGetEvidenceRequest, AttestationGetEvidenceResponse},
     coco_as::{AttestationEvalEvidenceRequest, AttestationEvalEvidenceResponse},
+    crypto::Nonce,
     ecdh_decrypt, ecdh_encrypt,
     genesis::GenesisDataResponse,
     get_unsecure_sample_schnorrkel_keypair, get_unsecure_sample_secp256k1_pk,
-    get_unsecure_sample_secp256k1_sk, rpc_bad_argument_error, rpc_invalid_ciphertext_error,
+    get_unsecure_sample_secp256k1_sk,
+    keys::{GetPurposeKeysRequest, GetPurposeKeysResponse},
+    rpc_bad_argument_error, rpc_invalid_ciphertext_error,
     signing::{
         Secp256k1SignRequest, Secp256k1SignResponse, Secp256k1VerifyRequest,
         Secp256k1VerifyResponse,
@@ -55,8 +42,12 @@
     tx_io::{IoDecryptionRequest, IoDecryptionResponse, IoEncryptionRequest, IoEncryptionResponse},
 };
 
+use super::{
+    rpc::{BuildableServer, EnclaveApiServer, SyncEnclaveApiClient},
+    ENCLAVE_DEFAULT_ENDPOINT_IP, ENCLAVE_DEFAULT_ENDPOINT_PORT,
+};
+
 #[derive(Debug, Clone)]
->>>>>>> 30a53d53
 pub struct MockEnclaveServer {
     addr: SocketAddr,
 }
@@ -75,37 +66,6 @@
         "OK".to_string()
     }
 
-<<<<<<< HEAD
-=======
-    /// Mock implementation of the get_eph_rng_keypair method.
-    pub fn get_eph_rng_keypair() -> schnorrkel::keys::Keypair {
-        // Return a sample Schnorrkel keypair for testing
-        get_unsecure_sample_schnorrkel_keypair()
-    }
-
-    /// Mock implementation of the encrypt method.
-    pub fn encrypt(req: IoEncryptionRequest) -> Result<Vec<u8>, anyhow::Error> {
-        // Use the sample secret key for encryption
-        ecdh_encrypt(
-            &req.key,
-            &get_unsecure_sample_secp256k1_sk(),
-            &req.data,
-            req.nonce,
-        )
-    }
-
-    /// Mock implementation of the decrypt method.
-    pub fn decrypt(req: IoDecryptionRequest) -> Result<Vec<u8>, anyhow::Error> {
-        // Use the sample secret key for decryption
-        ecdh_decrypt(
-            &req.key,
-            &get_unsecure_sample_secp256k1_sk(),
-            &req.data,
-            req.nonce,
-        )
-    }
-
->>>>>>> 30a53d53
     /// Mock implementation of the get_public_key method.
     pub fn get_purpose_keys(_req: GetPurposeKeysRequest) -> GetPurposeKeysResponse {
         GetPurposeKeysResponse {
@@ -183,7 +143,6 @@
     }
 }
 
-<<<<<<< HEAD
 /// Derive implementation of the async [`EnclaveApiServer`] trait
 /// for [`MockEnclaveServer`]
 macro_rules! impl_mock_async_server_trait {
@@ -199,96 +158,6 @@
             )*
         }
     };
-=======
-#[async_trait]
-impl EnclaveApiServer for MockEnclaveServer {
-    /// Handler for: `getPublicKey`
-    async fn get_public_key(&self) -> RpcResult<secp256k1::PublicKey> {
-        Ok(MockEnclaveServer::get_public_key())
-    }
-
-    /// Handler for: `healthCheck`
-    async fn health_check(&self) -> RpcResult<String> {
-        Ok(MockEnclaveServer::health_check())
-    }
-
-    /// Handler for: `getGenesisData`
-    async fn get_genesis_data(&self) -> RpcResult<GenesisDataResponse> {
-        Ok(MockEnclaveServer::get_genesis_data())
-    }
-
-    /// Handler for: `getSnapsyncBackup`
-    async fn get_snapsync_backup(&self, request: SnapSyncRequest) -> RpcResult<SnapSyncResponse> {
-        Ok(MockEnclaveServer::get_snapsync_backup(request))
-    }
-
-    /// Handler for: `encrypt`
-    async fn encrypt(&self, req: IoEncryptionRequest) -> RpcResult<IoEncryptionResponse> {
-        match MockEnclaveServer::encrypt(req) {
-            Ok(data) => Ok(IoEncryptionResponse {
-                encrypted_data: data,
-            }),
-            Err(e) => Err(rpc_bad_argument_error(e)),
-        }
-    }
-
-    /// Handler for: `decrypt`
-    async fn decrypt(&self, req: IoDecryptionRequest) -> RpcResult<IoDecryptionResponse> {
-        match MockEnclaveServer::decrypt(req) {
-            Ok(data) => Ok(IoDecryptionResponse {
-                decrypted_data: data,
-            }),
-            Err(e) => Err(rpc_invalid_ciphertext_error(e)),
-        }
-    }
-
-    /// Handler for: `getAttestationEvidence`
-    async fn get_attestation_evidence(
-        &self,
-        req: AttestationGetEvidenceRequest,
-    ) -> RpcResult<AttestationGetEvidenceResponse> {
-        Ok(MockEnclaveServer::get_attestation_evidence(req))
-    }
-
-    /// Handler for: `evalAttestationEvidence`
-    async fn eval_attestation_evidence(
-        &self,
-        req: AttestationEvalEvidenceRequest,
-    ) -> RpcResult<AttestationEvalEvidenceResponse> {
-        Ok(MockEnclaveServer::eval_attestation_evidence(req))
-    }
-
-    /// Handler for: `sign`
-    async fn sign(&self, req: Secp256k1SignRequest) -> RpcResult<Secp256k1SignResponse> {
-        Ok(MockEnclaveServer::sign(req))
-    }
-
-    /// Handler for: `verify`
-    async fn verify(&self, req: Secp256k1VerifyRequest) -> RpcResult<Secp256k1VerifyResponse> {
-        Ok(MockEnclaveServer::verify(req))
-    }
-
-    /// Handler for: 'eph_rng.get_keypair'
-    async fn get_eph_rng_keypair(&self) -> RpcResult<schnorrkel::keys::Keypair> {
-        Ok(MockEnclaveServer::get_eph_rng_keypair())
-    }
-
-    /// Handler for: 'snapshot.prepare_encrypted_snapshot'
-    async fn prepare_encrypted_snapshot(
-        &self,
-        req: PrepareEncryptedSnapshotRequest,
-    ) -> RpcResult<PrepareEncryptedSnapshotResponse> {
-        Ok(MockEnclaveServer::prepare_encrypted_snapshot(req))
-    }
-
-    /// Handler for: 'snapshot.restore_from_encrypted_snapshot'
-    async fn restore_from_encrypted_snapshot(
-        &self,
-        req: RestoreFromEncryptedSnapshotRequest,
-    ) -> RpcResult<RestoreFromEncryptedSnapshotResponse> {
-        Ok(MockEnclaveServer::restore_from_encrypted_snapshot(req))
-    }
->>>>>>> 30a53d53
 }
 impl_mock_async_server_trait!(
     async fn health_check(&self) -> String,
@@ -301,19 +170,13 @@
     async fn complete_boot(&self) -> (),
 );
 
-<<<<<<< HEAD
+    
+
 /// Mock enclave client for testing purposes.
 /// Useful for testing the against the mock server,
 /// as it can be easily set up instead of going through the EnclaveClientBuilder
-=======
 #[derive(Debug, Clone, Default)]
->>>>>>> 30a53d53
 pub struct MockEnclaveClient;
-impl Default for MockEnclaveClient {
-    fn default() -> Self {
-        Self::new()
-    }
-}
 impl MockEnclaveClient {
     pub fn new() -> Self {
         Self {}
@@ -352,16 +215,7 @@
 }
 impl_mock_sync_client_trait!(
     fn health_check(&self) -> Result<String, ClientError>,
-<<<<<<< HEAD
     fn get_purpose_keys(&self, _req: GetPurposeKeysRequest) -> Result<GetPurposeKeysResponse, ClientError>,
-=======
-    fn get_public_key(&self) -> Result<secp256k1::PublicKey, ClientError>,
-    fn get_genesis_data(&self) -> Result<GenesisDataResponse, ClientError>,
-    fn get_snapsync_backup(&self, _req: SnapSyncRequest) -> Result<SnapSyncResponse, ClientError>,
-    fn sign(&self, _req: Secp256k1SignRequest) -> Result<Secp256k1SignResponse, ClientError>,
-    fn get_eph_rng_keypair(&self) -> Result<schnorrkel::keys::Keypair, ClientError>,
-    fn verify(&self, _req: Secp256k1VerifyRequest) -> Result<Secp256k1VerifyResponse, ClientError>,
->>>>>>> 30a53d53
     fn get_attestation_evidence(&self, _req: AttestationGetEvidenceRequest) -> Result<AttestationGetEvidenceResponse, ClientError>,
     fn eval_attestation_evidence(&self, _req: AttestationEvalEvidenceRequest) -> Result<AttestationEvalEvidenceResponse, ClientError>,
     fn boot_retrieve_root_key(&self, _req: RetrieveRootKeyRequest) -> Result<RetrieveRootKeyResponse,  ClientError>,
