use std::{
    net::{IpAddr, SocketAddr},
    str::FromStr,
};

use anyhow::Result;
use jsonrpsee::{
    core::{async_trait, ClientError, RpcResult},
    server::ServerHandle,
    Methods,
};

use super::{
    rpc::{BuildableServer, EnclaveApiServer, SyncEnclaveApiClient},
    ENCLAVE_DEFAULT_ENDPOINT_ADDR, ENCLAVE_DEFAULT_ENDPOINT_PORT,
};
use crate::rpc::SyncEnclaveApiClientBuilder;
use crate::{
    client::{
        rpc::{
            BuildableServer, EnclaveApiServer, SyncEnclaveApiClient, SyncEnclaveApiClientBuilder,
        },
        ENCLAVE_DEFAULT_ENDPOINT_ADDR, ENCLAVE_DEFAULT_ENDPOINT_PORT,
    },
    coco_aa::{AttestationGetEvidenceRequest, AttestationGetEvidenceResponse},
    coco_as::{AttestationEvalEvidenceRequest, AttestationEvalEvidenceResponse},
    ecdh_decrypt, ecdh_encrypt,
    genesis::GenesisDataResponse,
    get_unsecure_sample_schnorrkel_keypair, get_unsecure_sample_secp256k1_pk,
    get_unsecure_sample_secp256k1_sk, rpc_bad_argument_error, rpc_invalid_ciphertext_error,
    signing::{
        Secp256k1SignRequest, Secp256k1SignResponse, Secp256k1VerifyRequest,
        Secp256k1VerifyResponse,
    },
    snapshot::{
        PrepareEncryptedSnapshotRequest, PrepareEncryptedSnapshotResponse,
        RestoreFromEncryptedSnapshotRequest, RestoreFromEncryptedSnapshotResponse,
    },
    snapsync::{SnapSyncRequest, SnapSyncResponse},
    tx_io::{IoDecryptionRequest, IoDecryptionResponse, IoEncryptionRequest, IoEncryptionResponse},
};

#[derive(Debug, Clone)]
pub struct MockEnclaveServer {
    addr: SocketAddr,
}

impl MockEnclaveServer {
    pub fn new(addr: impl Into<SocketAddr>) -> Self {
        Self { addr: addr.into() }
    }

    pub fn new_from_addr_port(addr: String, port: u16) -> Self {
        Self::new((IpAddr::from_str(&addr).unwrap(), port))
    }

    /// Mock implementation of the health check method.
    pub fn health_check() -> String {
        "OK".to_string()
    }

    /// Mock implementation of the get_eph_rng_keypair method.
    pub fn get_eph_rng_keypair() -> schnorrkel::keys::Keypair {
        // Return a sample Schnorrkel keypair for testing
        get_unsecure_sample_schnorrkel_keypair()
    }

    /// Mock implementation of the encrypt method.
    pub fn encrypt(req: IoEncryptionRequest) -> Result<Vec<u8>, anyhow::Error> {
        // Use the sample secret key for encryption
        ecdh_encrypt(
            &req.key,
            &get_unsecure_sample_secp256k1_sk(),
            &req.data,
            req.nonce,
        )
    }

    /// Mock implementation of the decrypt method.
    pub fn decrypt(req: IoDecryptionRequest) -> Result<Vec<u8>, anyhow::Error> {
        // Use the sample secret key for decryption
        ecdh_decrypt(
            &req.key,
            &get_unsecure_sample_secp256k1_sk(),
            &req.data,
            req.nonce,
        )
    }

    /// Mock implementation of the get_public_key method.
    pub fn get_public_key() -> secp256k1::PublicKey {
        get_unsecure_sample_secp256k1_pk()
    }

    /// Mock implementation of the sign method.
    pub fn sign(_req: Secp256k1SignRequest) -> Secp256k1SignResponse {
        unimplemented!("sign not implemented for mock server")
    }

    /// Mock implementation of the verify method.
    pub fn verify(_req: Secp256k1VerifyRequest) -> Secp256k1VerifyResponse {
        unimplemented!("verify not implemented for mock server")
    }

    /// Mock implementation of the get_genesis_data method.
    pub fn get_genesis_data() -> GenesisDataResponse {
        unimplemented!("get_genesis_data not implemented for mock server")
    }

    /// Mock implementation of the get_snapsync_backup method.
    pub fn get_snapsync_backup(_req: SnapSyncRequest) -> SnapSyncResponse {
        unimplemented!("get_snapsync_backup not implemented for mock server")
    }

    /// Mock implementation of the get_attestation_evidence method.
    pub fn get_attestation_evidence(
        _req: AttestationGetEvidenceRequest,
    ) -> AttestationGetEvidenceResponse {
        unimplemented!("get_attestation_evidence not implemented for mock server")
    }

    /// Mock implementation of the eval_attestation_evidence method.
    pub fn eval_attestation_evidence(
        _req: AttestationEvalEvidenceRequest,
    ) -> AttestationEvalEvidenceResponse {
        unimplemented!("eval_attestation_evidence not implemented for mock server")
    }

    /// Mock implementation of the prepare_encrypted_snapshot method.
    pub fn prepare_encrypted_snapshot(
        _req: PrepareEncryptedSnapshotRequest,
    ) -> PrepareEncryptedSnapshotResponse {
        unimplemented!("prepare_encrypted_snapshot not implemented for mock server")
    }

    /// Mock implementation of the restore_from_encrypted_snapshot method.
    pub fn restore_from_encrypted_snapshot(
        _req: RestoreFromEncryptedSnapshotRequest,
    ) -> RestoreFromEncryptedSnapshotResponse {
        unimplemented!("restore_from_encrypted_snapshot not implemented for mock server")
    }
}

impl Default for MockEnclaveServer {
    fn default() -> Self {
        Self::new((ENCLAVE_DEFAULT_ENDPOINT_ADDR, ENCLAVE_DEFAULT_ENDPOINT_PORT))
    }
}

impl BuildableServer for MockEnclaveServer {
    fn addr(&self) -> SocketAddr {
        self.addr
    }

    fn methods(self) -> Methods {
        self.into_rpc().into()
    }

    async fn start(self) -> Result<ServerHandle> {
        BuildableServer::start_rpc_server(self).await
    }
}

#[async_trait]
impl EnclaveApiServer for MockEnclaveServer {
    /// Handler for: `getPublicKey`
    async fn get_public_key(&self) -> RpcResult<secp256k1::PublicKey> {
        Ok(MockEnclaveServer::get_public_key())
    }

    /// Handler for: `healthCheck`
    async fn health_check(&self) -> RpcResult<String> {
        Ok(MockEnclaveServer::health_check())
    }

    /// Handler for: `getGenesisData`
    async fn get_genesis_data(&self) -> RpcResult<GenesisDataResponse> {
        Ok(MockEnclaveServer::get_genesis_data())
    }

    /// Handler for: `getSnapsyncBackup`
    async fn get_snapsync_backup(&self, request: SnapSyncRequest) -> RpcResult<SnapSyncResponse> {
        Ok(MockEnclaveServer::get_snapsync_backup(request))
    }

    /// Handler for: `encrypt`
    async fn encrypt(&self, req: IoEncryptionRequest) -> RpcResult<IoEncryptionResponse> {
        match MockEnclaveServer::encrypt(req) {
            Ok(data) => Ok(IoEncryptionResponse {
                encrypted_data: data,
            }),
            Err(e) => Err(rpc_bad_argument_error(e)),
        }
    }

    /// Handler for: `decrypt`
    async fn decrypt(&self, req: IoDecryptionRequest) -> RpcResult<IoDecryptionResponse> {
        match MockEnclaveServer::decrypt(req) {
            Ok(data) => Ok(IoDecryptionResponse {
                decrypted_data: data,
            }),
            Err(e) => Err(rpc_invalid_ciphertext_error(e)),
        }
    }

    /// Handler for: `getAttestationEvidence`
    async fn get_attestation_evidence(
        &self,
        req: AttestationGetEvidenceRequest,
    ) -> RpcResult<AttestationGetEvidenceResponse> {
        Ok(MockEnclaveServer::get_attestation_evidence(req))
    }

    /// Handler for: `evalAttestationEvidence`
    async fn eval_attestation_evidence(
        &self,
        req: AttestationEvalEvidenceRequest,
    ) -> RpcResult<AttestationEvalEvidenceResponse> {
        Ok(MockEnclaveServer::eval_attestation_evidence(req))
    }

    /// Handler for: `sign`
    async fn sign(&self, req: Secp256k1SignRequest) -> RpcResult<Secp256k1SignResponse> {
        Ok(MockEnclaveServer::sign(req))
    }

    /// Handler for: `verify`
    async fn verify(&self, req: Secp256k1VerifyRequest) -> RpcResult<Secp256k1VerifyResponse> {
        Ok(MockEnclaveServer::verify(req))
    }

    /// Handler for: 'eph_rng.get_keypair'
    async fn get_eph_rng_keypair(&self) -> RpcResult<schnorrkel::keys::Keypair> {
        Ok(MockEnclaveServer::get_eph_rng_keypair())
    }

    /// Handler for: 'snapshot.prepare_encrypted_snapshot'
    async fn prepare_encrypted_snapshot(
        &self,
        req: PrepareEncryptedSnapshotRequest,
    ) -> RpcResult<PrepareEncryptedSnapshotResponse> {
        Ok(MockEnclaveServer::prepare_encrypted_snapshot(req))
    }

    /// Handler for: 'snapshot.restore_from_encrypted_snapshot'
    async fn restore_from_encrypted_snapshot(
        &self,
        req: RestoreFromEncryptedSnapshotRequest,
    ) -> RpcResult<RestoreFromEncryptedSnapshotResponse> {
        Ok(MockEnclaveServer::restore_from_encrypted_snapshot(req))
    }
}

#[derive(Debug, Clone, Default)]
pub struct MockEnclaveClient;
impl MockEnclaveClient {
    pub fn new() -> Self {
        Self {}
    }
}

macro_rules! impl_mock_sync_client_trait {
    ($(fn $method_name:ident(&self $(, $param:ident: $param_ty:ty)*) -> $return_ty:ty),* $(,)?) => {
        impl SyncEnclaveApiClient for MockEnclaveClient {
            $(
                fn $method_name(&self, $($param: $param_ty),*) -> $return_ty {
                    Ok(MockEnclaveServer::$method_name($($param),*))
                }
            )+

            fn encrypt(&self, req: IoEncryptionRequest) -> Result<IoEncryptionResponse, ClientError> {
                match MockEnclaveServer::encrypt(req) {
                    Ok(data) => Ok(IoEncryptionResponse { encrypted_data: data }),
                    Err(e) => Err(rpc_bad_argument_error(e).into()),
                }
            }

            fn decrypt(&self, req: IoDecryptionRequest) -> Result<IoDecryptionResponse, ClientError> {
                match MockEnclaveServer::decrypt(req) {
                    Ok(data) => Ok(IoDecryptionResponse { decrypted_data: data }),
                    Err(e) => Err(rpc_invalid_ciphertext_error(e).into()),
                }
            }
        }
    };
}

impl_mock_sync_client_trait!(
    fn health_check(&self) -> Result<String, ClientError>,
    fn get_public_key(&self) -> Result<secp256k1::PublicKey, ClientError>,
    fn get_genesis_data(&self) -> Result<GenesisDataResponse, ClientError>,
    fn get_snapsync_backup(&self, _req: SnapSyncRequest) -> Result<SnapSyncResponse, ClientError>,
    fn sign(&self, _req: Secp256k1SignRequest) -> Result<Secp256k1SignResponse, ClientError>,
    fn get_eph_rng_keypair(&self) -> Result<schnorrkel::keys::Keypair, ClientError>,
    fn verify(&self, _req: Secp256k1VerifyRequest) -> Result<Secp256k1VerifyResponse, ClientError>,
    fn get_attestation_evidence(&self, _req: AttestationGetEvidenceRequest) -> Result<AttestationGetEvidenceResponse, ClientError>,
    fn eval_attestation_evidence(&self, _req: AttestationEvalEvidenceRequest) -> Result<AttestationEvalEvidenceResponse, ClientError>,
    fn prepare_encrypted_snapshot(&self, _req: PrepareEncryptedSnapshotRequest) -> Result<PrepareEncryptedSnapshotResponse, ClientError>,
    fn restore_from_encrypted_snapshot(&self, _req: RestoreFromEncryptedSnapshotRequest) -> Result<RestoreFromEncryptedSnapshotResponse, ClientError>,
);

<<<<<<< HEAD
#[derive(Debug, Clone, Default)]
=======
#[derive(Debug, Clone)]
>>>>>>> 99351ff6
pub struct MockEnclaveClientBuilder {}
impl MockEnclaveClientBuilder {
    pub fn new() -> Self {
        Self {}
    }
}
<<<<<<< HEAD
impl SyncEnclaveApiClientBuilder for MockEnclaveClientBuilder {
    type Client = MockEnclaveClient;
=======
impl SyncEnclaveApiClientBuilder<MockEnclaveClient> for MockEnclaveClientBuilder {
>>>>>>> 99351ff6
    fn build(self) -> MockEnclaveClient {
        MockEnclaveClient::new()
    }
}

#[cfg(test)]
mod tests {
    use std::{ops::Deref, time::Duration};

    use secp256k1::{rand, Secp256k1};
    use tokio::time::sleep;

    use super::*;
    use crate::{client::tests::*, nonce::Nonce, rpc::EnclaveApiClient, EnclaveClient};

    #[test]
    fn test_mock_client() {
        let client = MockEnclaveClient {};
        sync_test_health_check(&client);
        sync_test_get_public_key(&client);
        sync_test_get_eph_rng_keypair(&client);
        sync_test_tx_io_encrypt_decrypt(&client);
    }

    #[tokio::test(flavor = "multi_thread")]
    async fn test_mock_server_and_sync_client() {
        // spawn a seperate thread for the server, otherwise the test will hang
        let port = get_random_port();
        let addr = SocketAddr::from((ENCLAVE_DEFAULT_ENDPOINT_ADDR, port));
        println!("addr: {:?}", addr);
        let _server_handle = MockEnclaveServer::new(addr).start().await.unwrap();
        let _ = sleep(Duration::from_secs(2));

        let client = EnclaveClient::new(format!("http://{}:{}", addr.ip(), addr.port()));
        async_test_health_check(&client).await;
        async_test_get_public_key(&client).await;
        async_test_get_eph_rng_keypair(&client).await;
        async_test_tx_io_encrypt_decrypt(&client).await;
    }

    async fn async_test_tx_io_encrypt_decrypt(client: &EnclaveClient) {
        // make the request struct
        let secp = Secp256k1::new();
        let (_secret_key, public_key) = secp.generate_keypair(&mut rand::thread_rng());
        let data_to_encrypt = vec![72, 101, 108, 108, 111];
        let nonce = Nonce::new_rand();
        let encryption_request = IoEncryptionRequest {
            key: public_key,
            data: data_to_encrypt.clone(),
            nonce: nonce.clone(),
        };

        // make the http request
        let encryption_response = client.deref().encrypt(encryption_request).await.unwrap();

        // check the response
        assert!(!encryption_response.encrypted_data.is_empty());

        let decryption_request = IoDecryptionRequest {
            key: public_key,
            data: encryption_response.encrypted_data,
            nonce: nonce.clone(),
        };

        let decryption_response = client.decrypt(decryption_request).unwrap();
        assert_eq!(decryption_response.decrypted_data, data_to_encrypt);
    }

    async fn async_test_health_check(client: &EnclaveClient) {
        let resposne = client.deref().health_check().await.unwrap();
        assert_eq!(resposne, "OK");
    }

    async fn async_test_get_public_key(client: &EnclaveClient) {
        let res = client.deref().get_public_key().await.unwrap();
        assert_eq!(res, get_unsecure_sample_secp256k1_pk());
    }

    async fn async_test_get_eph_rng_keypair(client: &EnclaveClient) {
        let res = client.deref().get_eph_rng_keypair().await.unwrap();
        println!("eph_rng_keypair: {:?}", res);
    }
}<|MERGE_RESOLUTION|>--- conflicted
+++ resolved
@@ -10,11 +10,6 @@
     Methods,
 };
 
-use super::{
-    rpc::{BuildableServer, EnclaveApiServer, SyncEnclaveApiClient},
-    ENCLAVE_DEFAULT_ENDPOINT_ADDR, ENCLAVE_DEFAULT_ENDPOINT_PORT,
-};
-use crate::rpc::SyncEnclaveApiClientBuilder;
 use crate::{
     client::{
         rpc::{
@@ -299,23 +294,15 @@
     fn restore_from_encrypted_snapshot(&self, _req: RestoreFromEncryptedSnapshotRequest) -> Result<RestoreFromEncryptedSnapshotResponse, ClientError>,
 );
 
-<<<<<<< HEAD
 #[derive(Debug, Clone, Default)]
-=======
-#[derive(Debug, Clone)]
->>>>>>> 99351ff6
 pub struct MockEnclaveClientBuilder {}
 impl MockEnclaveClientBuilder {
     pub fn new() -> Self {
         Self {}
     }
 }
-<<<<<<< HEAD
 impl SyncEnclaveApiClientBuilder for MockEnclaveClientBuilder {
     type Client = MockEnclaveClient;
-=======
-impl SyncEnclaveApiClientBuilder<MockEnclaveClient> for MockEnclaveClientBuilder {
->>>>>>> 99351ff6
     fn build(self) -> MockEnclaveClient {
         MockEnclaveClient::new()
     }
