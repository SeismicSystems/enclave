<<<<<<< HEAD
//! This module provides the JSON-RPC traits for the enclave server and client.
//! Defines how server's are expected to be built and the shared API
=======
//! JSON-RPC Trait for Server and Client
>>>>>>> 30a53d53

use anyhow::Result;
use jsonrpsee::core::RpcResult;
use jsonrpsee::proc_macros::rpc;
use jsonrpsee::server::{ServerBuilder, ServerHandle};
use jsonrpsee::Methods;
use seismic_enclave_derive::derive_sync_client_trait;
<<<<<<< HEAD
use std::net::SocketAddr;
=======
use std::fmt::Debug;
use std::net::SocketAddr;
use tracing::info;
>>>>>>> 30a53d53

use crate::boot::{
    RetrieveRootKeyRequest, RetrieveRootKeyResponse, ShareRootKeyRequest, ShareRootKeyResponse,
};
use crate::coco_aa::{AttestationGetEvidenceRequest, AttestationGetEvidenceResponse};
use crate::coco_as::{AttestationEvalEvidenceRequest, AttestationEvalEvidenceResponse};
<<<<<<< HEAD
use crate::keys::{GetPurposeKeysRequest, GetPurposeKeysResponse};
=======
use crate::genesis::GenesisDataResponse;
use crate::signing::{
    Secp256k1SignRequest, Secp256k1SignResponse, Secp256k1VerifyRequest, Secp256k1VerifyResponse,
};
use crate::snapshot::{
    PrepareEncryptedSnapshotRequest, PrepareEncryptedSnapshotResponse,
    RestoreFromEncryptedSnapshotRequest, RestoreFromEncryptedSnapshotResponse,
};
use crate::snapsync::{SnapSyncRequest, SnapSyncResponse};
use crate::tx_io::{
    IoDecryptionRequest, IoDecryptionResponse, IoEncryptionRequest, IoEncryptionResponse,
};
>>>>>>> 30a53d53

/// A trait for building a server.
pub trait BuildableServer {
    fn addr(&self) -> SocketAddr;
    fn methods(self) -> Methods;
    async fn start(self) -> Result<ServerHandle>;
    async fn start_rpc_server(self) -> Result<ServerHandle>
    where
        Self: Sized,
    {
        let addr = self.addr();
        let rpc_server = ServerBuilder::new().build(addr).await?;
        let module = self.methods();

        let server_handle = rpc_server.start(module);
        Ok(server_handle)
    }
}

<<<<<<< HEAD
/// The JSON-RPC trait for the enclave server and client, defining the API.
#[derive_sync_client_trait] // derive the SyncEnclaveApi trait, which allows for sync calls, which seismic-reth requires
#[rpc(client, server)] // derive the EnclaveApiClient and EnclaveApiServer traits
=======
pub trait SyncEnclaveApiClientBuilder: Clone + Debug + Send + Sync + Unpin {
    type Client: SyncEnclaveApiClient + Clone + Debug + Send + Sync + Unpin;
    fn build(self) -> Self::Client;
}

#[derive_sync_client_trait] // get SyncEnclaveApi trait
#[rpc(client, server)] // get EnclaveApiClient EnclaveApiServer trait
>>>>>>> 30a53d53
pub trait EnclaveApi {
    /// Health check endpoint that returns "OK" if service is running
    #[method(name = "healthCheck")]
    async fn health_check(&self) -> RpcResult<String>;

    /// Get the secp256k1 public key
    #[method(name = "getPurposeKeys")]
    async fn get_purpose_keys(
        &self,
        req: GetPurposeKeysRequest,
    ) -> RpcResult<GetPurposeKeysResponse>;

    /// Generates attestation evidence from the attestation authority
    #[method(name = "getAttestationEvidence")]
    async fn get_attestation_evidence(
        &self,
        _req: AttestationGetEvidenceRequest,
    ) -> RpcResult<AttestationGetEvidenceResponse>;

    /// Evaluates provided attestation evidence
    #[method(name = "evalAttestationEvidence")]
    async fn eval_attestation_evidence(
        &self,
        _req: AttestationEvalEvidenceRequest,
    ) -> RpcResult<AttestationEvalEvidenceResponse>;

    /// Retrieves the root key from an existing node
    #[method(name = "boot.retrieve_root_key")]
    async fn boot_retrieve_root_key(
        &self,
        _req: RetrieveRootKeyRequest,
    ) -> RpcResult<RetrieveRootKeyResponse>;

    /// Shares the root key with an existing node
    #[method(name = "boot.share_root_key")]
    async fn boot_share_root_key(
        &self,
        _req: ShareRootKeyRequest,
    ) -> RpcResult<ShareRootKeyResponse>;

    /// Genesis boot
    #[method(name = "boot.genesis_boot")]
    async fn boot_genesis(&self) -> RpcResult<()>;

    /// Completes the genesis boot
    #[method(name = "boot.complete_boot")]
    async fn complete_boot(&self) -> RpcResult<()>;
}<|MERGE_RESOLUTION|>--- conflicted
+++ resolved
@@ -1,9 +1,5 @@
-<<<<<<< HEAD
 //! This module provides the JSON-RPC traits for the enclave server and client.
 //! Defines how server's are expected to be built and the shared API
-=======
-//! JSON-RPC Trait for Server and Client
->>>>>>> 30a53d53
 
 use anyhow::Result;
 use jsonrpsee::core::RpcResult;
@@ -11,35 +7,15 @@
 use jsonrpsee::server::{ServerBuilder, ServerHandle};
 use jsonrpsee::Methods;
 use seismic_enclave_derive::derive_sync_client_trait;
-<<<<<<< HEAD
-use std::net::SocketAddr;
-=======
 use std::fmt::Debug;
 use std::net::SocketAddr;
-use tracing::info;
->>>>>>> 30a53d53
 
 use crate::boot::{
     RetrieveRootKeyRequest, RetrieveRootKeyResponse, ShareRootKeyRequest, ShareRootKeyResponse,
 };
 use crate::coco_aa::{AttestationGetEvidenceRequest, AttestationGetEvidenceResponse};
 use crate::coco_as::{AttestationEvalEvidenceRequest, AttestationEvalEvidenceResponse};
-<<<<<<< HEAD
 use crate::keys::{GetPurposeKeysRequest, GetPurposeKeysResponse};
-=======
-use crate::genesis::GenesisDataResponse;
-use crate::signing::{
-    Secp256k1SignRequest, Secp256k1SignResponse, Secp256k1VerifyRequest, Secp256k1VerifyResponse,
-};
-use crate::snapshot::{
-    PrepareEncryptedSnapshotRequest, PrepareEncryptedSnapshotResponse,
-    RestoreFromEncryptedSnapshotRequest, RestoreFromEncryptedSnapshotResponse,
-};
-use crate::snapsync::{SnapSyncRequest, SnapSyncResponse};
-use crate::tx_io::{
-    IoDecryptionRequest, IoDecryptionResponse, IoEncryptionRequest, IoEncryptionResponse,
-};
->>>>>>> 30a53d53
 
 /// A trait for building a server.
 pub trait BuildableServer {
@@ -59,19 +35,14 @@
     }
 }
 
-<<<<<<< HEAD
-/// The JSON-RPC trait for the enclave server and client, defining the API.
-#[derive_sync_client_trait] // derive the SyncEnclaveApi trait, which allows for sync calls, which seismic-reth requires
-#[rpc(client, server)] // derive the EnclaveApiClient and EnclaveApiServer traits
-=======
 pub trait SyncEnclaveApiClientBuilder: Clone + Debug + Send + Sync + Unpin {
     type Client: SyncEnclaveApiClient + Clone + Debug + Send + Sync + Unpin;
     fn build(self) -> Self::Client;
 }
 
-#[derive_sync_client_trait] // get SyncEnclaveApi trait
-#[rpc(client, server)] // get EnclaveApiClient EnclaveApiServer trait
->>>>>>> 30a53d53
+/// The JSON-RPC trait for the enclave server and client, defining the API.
+#[derive_sync_client_trait] // derive the SyncEnclaveApi trait, which allows for sync calls, which seismic-reth requires
+#[rpc(client, server)] // derive the EnclaveApiClient and EnclaveApiServer traits
 pub trait EnclaveApi {
     /// Health check endpoint that returns "OK" if service is running
     #[method(name = "healthCheck")]
