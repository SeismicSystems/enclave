--- conflicted
+++ resolved
@@ -61,11 +61,8 @@
 alloy-contract = { version = "0.8", default-features = false }
 alloy-provider = "0.8"
 
-<<<<<<< HEAD
-=======
 tower.workspace = true
 
->>>>>>> 052bbeaf
 [dev-dependencies]
 serial_test = "3.2.0"
 tempfile = "3.17.1"
