--- conflicted
+++ resolved
@@ -20,17 +20,11 @@
 [dependencies]
 seismic-enclave.workspace = true
 # attestation-service depends on attestation-agent, ensure versions are compatible when updating
-<<<<<<< HEAD
-attestation-service = { git = "https://github.com/confidential-containers/trustee", default-features = false, rev="1fdd67d"} 
-attestation-agent = { git = "https://github.com/confidential-containers/guest-components", default-features = false, rev="e6999a3"}
-verifier = { git = "https://github.com/confidential-containers/trustee", rev = "1fdd67d", default-features = false, package = "verifier"}
+attestation-service = { git = "https://github.com/confidential-containers/trustee", rev="4a58881", default-features = false}
+time = { version = "0.3.40", features = ["std"] } # necessary for attestation-service at rev="4a58881"
+attestation-agent = { git = "https://github.com/confidential-containers/guest-components", rev="2823b8c", default-features = false}
+verifier = { git = "https://github.com/confidential-containers/trustee", rev = "4a58881", package = "verifier", default-features = false}
 az-tdx-vtpm = {workspace = true, optional = true}
-=======
-attestation-service = { git = "https://github.com/confidential-containers/trustee", features = ["all-verifier"], rev="4a58881"}
-time = { version = "0.3.40", features = ["std"] } # necessary for attestation-service at rev="4a58881"
-attestation-agent = { git = "https://github.com/confidential-containers/guest-components", features = ["az-tdx-vtpm-attester"], rev="2823b8c"}
-verifier = { git = "https://github.com/confidential-containers/trustee", rev = "4a58881", package = "verifier" }
->>>>>>> d910ebd0
 
 aes-gcm.workspace = true
 zeroize.workspace = true
