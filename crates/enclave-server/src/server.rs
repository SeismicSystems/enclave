use crate::api::traits::TeeServiceApi;
use crate::api::tee_service::TeeService;
use crate::coco_aa::init_coco_aa;
use crate::coco_as::init_coco_as;
use crate::key_manager::builder::KeyManagerBuilder;
use crate::key_manager::key_manager::KeyManager;
use crate::key_manager::NetworkKeyProvider;

use anyhow::{anyhow, Result};
use seismic_enclave::coco_aa::{AttestationGetEvidenceRequest, AttestationGetEvidenceResponse};
use seismic_enclave::coco_as::{AttestationEvalEvidenceRequest, AttestationEvalEvidenceResponse};
use seismic_enclave::genesis::GenesisDataResponse;
use seismic_enclave::rpc::{BuildableServer, EnclaveApiServer};
use seismic_enclave::signing::{
    Secp256k1SignRequest, Secp256k1SignResponse,
};
use seismic_enclave::tx_io::{
    IoDecryptionRequest, IoDecryptionResponse, IoEncryptionRequest, IoEncryptionResponse,
};
use seismic_enclave::{ENCLAVE_DEFAULT_ENDPOINT_ADDR, ENCLAVE_DEFAULT_ENDPOINT_PORT};

use jsonrpsee::core::{async_trait, RpcResult};
use jsonrpsee::server::ServerHandle;
use jsonrpsee::Methods;
use std::net::{IpAddr, SocketAddr};
use std::str::FromStr;
use std::sync::Arc;
use tracing::{debug, info};
use tracing_subscriber::{EnvFilter, FmtSubscriber};

<<<<<<< HEAD
=======
use jsonrpsee::server::ServerBuilder;
use seismic_enclave::auth::{AuthLayer, JwtAuthValidator, JwtSecret};

>>>>>>> 052bbeaf
/// The main server struct, with everything needed to run.
pub struct EnclaveServer<K: NetworkKeyProvider + Send + Sync + 'static> {
    addr: SocketAddr,
    tee_service: Arc<TeeService<K>>,
}

/// A builder that lets us configure the server
pub struct EnclaveServerBuilder<K: NetworkKeyProvider + Send + Sync + 'static> {
    addr: Option<SocketAddr>,
    key_provider: Option<K>,
    attestation_config_path: Option<String>,
}

impl<K: NetworkKeyProvider + Send + Sync + 'static> Default for EnclaveServerBuilder<K> {
    fn default() -> Self {
        Self {
            addr: Some(SocketAddr::new(
                ENCLAVE_DEFAULT_ENDPOINT_ADDR,
                ENCLAVE_DEFAULT_ENDPOINT_PORT,
            )),
            key_provider: None,
            attestation_config_path: None,
        }
    }
}

impl<K: NetworkKeyProvider + Send + Sync + 'static> EnclaveServerBuilder<K> {
    pub fn with_addr(mut self, ip_addr: IpAddr) -> Self {
        if let Some(curr) = self.addr {
            self.addr = Some(SocketAddr::new(ip_addr, curr.port()));
        } else {
            self.addr = Some(SocketAddr::new(ip_addr, ENCLAVE_DEFAULT_ENDPOINT_PORT));
        }
        self
    }

    pub fn with_port(mut self, port: u16) -> Self {
        if let Some(curr) = self.addr {
            self.addr = Some(SocketAddr::new(curr.ip(), port));
        } else {
            self.addr = Some(SocketAddr::new(ENCLAVE_DEFAULT_ENDPOINT_ADDR, port));
        }
        self
    }

    pub fn with_key_provider(mut self, key_provider: K) -> Self {
        self.key_provider = Some(key_provider);
        self
    }

    pub fn with_attestation_config(mut self, config_path: impl Into<String>) -> Self {
        self.attestation_config_path = Some(config_path.into());
        self
    }

    /// Build the final `EnclaveServer` object.
    pub async fn build(self) -> Result<EnclaveServer<K>> {
        let final_addr = self.addr.ok_or_else(|| {
            anyhow!("No address found in builder (should not happen if default is set)")
        })?;

        let key_provider = self.key_provider.ok_or_else(|| {
            anyhow!("No key provider supplied to builder")
        })?;
       
        // Initialize TeeService with the key provider
        let config_path = self.attestation_config_path.as_deref();
        let tee_service = Arc::new(
            TeeService::with_default_attestation(key_provider, config_path)
                .await
                .map_err(|e| anyhow!("Failed to initialize TeeService: {}", e))?,
        );

        Ok(EnclaveServer {
            addr: final_addr,
            tee_service,
        })
    }
}


impl<K: NetworkKeyProvider + Send + Sync + 'static> EnclaveServer<K> {
    /// Create a new builder with default address
    pub fn builder() -> EnclaveServerBuilder<K> {
        EnclaveServerBuilder::default()
    }
    
    /// Simplified constructor if you want to skip the builder
    pub async fn new(addr: impl Into<SocketAddr>, key_provider: K) -> Result<Self> {
        let tee_service = Arc::new(
            TeeService::with_default_attestation(key_provider, None)
                .await
                .map_err(|e| anyhow!("Failed to initialize TeeService: {}", e))?,
        );
        
        Ok(Self {
            addr: addr.into(),
            tee_service,
        })
    }
}

impl<K: NetworkKeyProvider + Send + Sync + 'static> BuildableServer for EnclaveServer<K> {
    fn addr(&self) -> SocketAddr {
        self.addr
    }

    fn methods(self) -> Methods {
        self.into_rpc().into()
    }

    async fn start(self) -> Result<ServerHandle> {
        // No need for separate attestation init as TeeService handles this
        BuildableServer::start_rpc_server(self).await
    }
}

#[async_trait]
impl<K: NetworkKeyProvider + Send + Sync + 'static> EnclaveApiServer for EnclaveServer<K> {
    /// Handler for: `getPublicKey`
    async fn get_public_key(&self) -> RpcResult<secp256k1::PublicKey> {
        self.tee_service.get_public_key().await
    }

    /// Handler for: `healthCheck`
    async fn health_check(&self) -> RpcResult<String> {
        Ok("OK".into())
    }

    /// Handler for: `getGenesisData`
    async fn get_genesis_data(&self) -> RpcResult<GenesisDataResponse> {
        debug!(target: "rpc::enclave", "Serving getGenesisData");
        self.tee_service.genesis_get_data_handler().await
    }

    /// Handler for: `encrypt`
    async fn encrypt(&self, req: IoEncryptionRequest) -> RpcResult<IoEncryptionResponse> {
        debug!(target: "rpc::enclave", "Serving encrypt");
        self.tee_service.encrypt(req).await
    }

    /// Handler for: `decrypt`
    async fn decrypt(&self, req: IoDecryptionRequest) -> RpcResult<IoDecryptionResponse> {
        debug!(target: "rpc::enclave", "Serving decrypt");
        self.tee_service.decrypt(req).await
    }

    /// Handler for: `getAttestationEvidence`
    async fn get_attestation_evidence(
        &self,
        req: AttestationGetEvidenceRequest,
    ) -> RpcResult<AttestationGetEvidenceResponse> {
        debug!(target: "rpc::enclave", "Serving getAttestationEvidence");
        self.tee_service.get_attestation_evidence(req).await
    }

    /// Handler for: `evalAttestationEvidence`
    async fn eval_attestation_evidence(
        &self,
        req: AttestationEvalEvidenceRequest,
    ) -> RpcResult<AttestationEvalEvidenceResponse> {
        debug!(target: "rpc::enclave", "Serving evalAttestationEvidence");
        self.tee_service.attestation_eval_evidence(req).await
    }

    /// Handler for: `sign`
    async fn sign(&self, req: Secp256k1SignRequest) -> RpcResult<Secp256k1SignResponse> {
        debug!(target: "rpc::enclave", "Serving sign");
        self.tee_service.secp256k1_sign(req).await
    }

    /// Handler for: 'eph_rng.get_keypair'
    async fn get_eph_rng_keypair(&self) -> RpcResult<schnorrkel::keys::Keypair> {
        debug!(target: "rpc::enclave", "Serving eph_rng.get_keypair");
        self.tee_service.get_eph_rng_keypair().await
    }
}

pub fn init_tracing() {
    // Read log level from RUST_LOG
    let filter = EnvFilter::try_from_default_env().unwrap_or_else(|_| EnvFilter::new("debug"));

    // Initialize the subscriber
    let subscriber = FmtSubscriber::builder()
        .with_env_filter(filter) // Use dynamic log level
        .finish();

    tracing::subscriber::set_global_default(subscriber).expect("Failed to set tracing subscriber");

    info!("Enclave server tracing initialized");
}<|MERGE_RESOLUTION|>--- conflicted
+++ resolved
@@ -28,12 +28,9 @@
 use tracing::{debug, info};
 use tracing_subscriber::{EnvFilter, FmtSubscriber};
 
-<<<<<<< HEAD
-=======
 use jsonrpsee::server::ServerBuilder;
 use seismic_enclave::auth::{AuthLayer, JwtAuthValidator, JwtSecret};
 
->>>>>>> 052bbeaf
 /// The main server struct, with everything needed to run.
 pub struct EnclaveServer<K: NetworkKeyProvider + Send + Sync + 'static> {
     addr: SocketAddr,
