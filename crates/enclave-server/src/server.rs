use crate::api::traits::TeeServiceApi;
use crate::api::tee_service::TeeService;
use crate::key_manager::NetworkKeyProvider;

use anyhow::Result;
use attestation_service::token::AttestationTokenBroker;
use seismic_enclave::coco_aa::{AttestationGetEvidenceRequest, AttestationGetEvidenceResponse};
use seismic_enclave::coco_as::{AttestationEvalEvidenceRequest, AttestationEvalEvidenceResponse};
use seismic_enclave::genesis::GenesisDataResponse;
use seismic_enclave::rpc::{BuildableServer, EnclaveApiServer};
use seismic_enclave::signing::{
    Secp256k1SignRequest, Secp256k1SignResponse,
};
use seismic_enclave::tx_io::{
    IoDecryptionRequest, IoDecryptionResponse, IoEncryptionRequest, IoEncryptionResponse,
};
use seismic_enclave::{ENCLAVE_DEFAULT_ENDPOINT_ADDR, ENCLAVE_DEFAULT_ENDPOINT_PORT};

use jsonrpsee::core::{async_trait, RpcResult};
use jsonrpsee::server::ServerHandle;
use jsonrpsee::Methods;
use std::net::{IpAddr, SocketAddr};
use std::sync::Arc;
use tracing::{debug, info};
use tracing_subscriber::{EnvFilter, FmtSubscriber};

<<<<<<< HEAD
=======
use jsonrpsee::server::ServerBuilder;
use seismic_enclave::auth::{AuthLayer, JwtAuthValidator, JwtSecret};

>>>>>>> 052bbeaf
/// The main server struct, with everything needed to run.
pub struct EnclaveServer<K, T>
where
    K: NetworkKeyProvider + Send + Sync + 'static,
    T: AttestationTokenBroker + Send + Sync + 'static,
{
    addr: SocketAddr,
    tee_service: Arc<TeeService<K, T>>,
}

/// A builder that lets us configure the server
pub struct EnclaveServerBuilder<K>
where
    K: NetworkKeyProvider + Send + Sync + 'static,
{
    addr: Option<SocketAddr>,
    key_provider: Option<K>,
    attestation_config_path: Option<String>,
}

impl<K> Default for EnclaveServerBuilder<K>
where
    K: NetworkKeyProvider + Send + Sync + 'static,
{
    fn default() -> Self {
        Self {
            addr: Some(SocketAddr::new(
                ENCLAVE_DEFAULT_ENDPOINT_ADDR,
                ENCLAVE_DEFAULT_ENDPOINT_PORT,
            )),
            key_provider: None,
            attestation_config_path: None,
        }
    }
}

impl<K> EnclaveServerBuilder<K>
where
    K: NetworkKeyProvider + Send + Sync + 'static,
{
    pub fn with_addr(mut self, ip_addr: IpAddr) -> Self {
        if let Some(curr) = self.addr {
            self.addr = Some(SocketAddr::new(ip_addr, curr.port()));
        } else {
            self.addr = Some(SocketAddr::new(ip_addr, ENCLAVE_DEFAULT_ENDPOINT_PORT));
        }
        self
    }

    pub fn with_port(mut self, port: u16) -> Self {
        if let Some(curr) = self.addr {
            self.addr = Some(SocketAddr::new(curr.ip(), port));
        } else {
            self.addr = Some(SocketAddr::new(ENCLAVE_DEFAULT_ENDPOINT_ADDR, port));
        }
        self
    }

    pub fn with_key_provider(mut self, key_provider: K) -> Self {
        self.key_provider = Some(key_provider);
        self
    }

    pub fn with_attestation_config(mut self, config_path: impl Into<String>) -> Self {
        self.attestation_config_path = Some(config_path.into());
        self
    }

    /// Build the final `EnclaveServer` object.
    pub async fn build<T>(self) -> Result<EnclaveServer<K, T>>
    where
        T: AttestationTokenBroker + Send + Sync + 'static,
    {
        todo!()
        // let final_addr = self.addr.ok_or_else(|| {
        //     anyhow!("No address found in builder (should not happen if default is set)")
        // })?;

        // let key_provider = self.key_provider.ok_or_else(|| {
        //     anyhow!("No key provider supplied to builder")
        // })?;
       
        // // Initialize TeeService with the key provider
        // let config_path = self.attestation_config_path.as_deref();
        // let tee_service = Arc::new(
        //     TeeService::with_simple_token(key_provider, config_path)
        //         .await
        //         .map_err(|e| anyhow!("Failed to initialize TeeService: {}", e))?,
        // );

        // Ok(EnclaveServer {
        //     addr: final_addr,
        //     tee_service,
        // })
    }
}

impl<K, T>EnclaveServer<K, T>
where
    K: NetworkKeyProvider + Send + Sync + 'static,
    T: AttestationTokenBroker + Send + Sync + 'static,
{
    /// Create a new builder with default address
    pub fn builder() -> EnclaveServerBuilder<K> {
        EnclaveServerBuilder::default()
    }
    
    /// Simplified constructor if you want to skip the builder
    pub async fn new(addr: impl Into<SocketAddr>, key_provider: K) -> Result<Self> {
        todo!()
        // let tee_service = Arc::new(
        //     TeeService::with_simple_token(key_provider, None)
        //         .await
        //         .map_err(|e| anyhow!("Failed to initialize TeeService: {}", e))?,
        // );
        
        // Ok(Self {
        //     addr: addr.into(),
        //     tee_service,
        // })
    }
}
impl<K, T>BuildableServer for EnclaveServer<K, T>
where
    K: NetworkKeyProvider + Send + Sync + 'static,
    T: AttestationTokenBroker + Send + Sync + 'static,
{
    fn addr(&self) -> SocketAddr {
        self.addr
    }

    fn methods(self) -> Methods {
        self.into_rpc().into()
    }

    async fn start(self) -> Result<ServerHandle> {
        // No need for separate attestation init as TeeService handles this
        BuildableServer::start_rpc_server(self).await
    }
}

#[async_trait]
impl<K, T>EnclaveApiServer for EnclaveServer<K, T>
where
    K: NetworkKeyProvider + Send + Sync + 'static,
    T: AttestationTokenBroker + Send + Sync + 'static,
{
    /// Handler for: `getPublicKey`
    async fn get_public_key(&self) -> RpcResult<secp256k1::PublicKey> {
        self.tee_service.get_public_key().await
    }

    /// Handler for: `healthCheck`
    async fn health_check(&self) -> RpcResult<String> {
        Ok("OK".into())
    }

    /// Handler for: `getGenesisData`
    async fn get_genesis_data(&self) -> RpcResult<GenesisDataResponse> {
        debug!(target: "rpc::enclave", "Serving getGenesisData");
        self.tee_service.genesis_get_data_handler().await
    }

    /// Handler for: `encrypt`
    async fn encrypt(&self, req: IoEncryptionRequest) -> RpcResult<IoEncryptionResponse> {
        debug!(target: "rpc::enclave", "Serving encrypt");
        self.tee_service.encrypt(req).await
    }

    /// Handler for: `decrypt`
    async fn decrypt(&self, req: IoDecryptionRequest) -> RpcResult<IoDecryptionResponse> {
        debug!(target: "rpc::enclave", "Serving decrypt");
        self.tee_service.decrypt(req).await
    }

    /// Handler for: `getAttestationEvidence`
    async fn get_attestation_evidence(
        &self,
        req: AttestationGetEvidenceRequest,
    ) -> RpcResult<AttestationGetEvidenceResponse> {
        debug!(target: "rpc::enclave", "Serving getAttestationEvidence");
        self.tee_service.get_attestation_evidence(req).await
    }

    /// Handler for: `evalAttestationEvidence`
    async fn eval_attestation_evidence(
        &self,
        req: AttestationEvalEvidenceRequest,
    ) -> RpcResult<AttestationEvalEvidenceResponse> {
        debug!(target: "rpc::enclave", "Serving evalAttestationEvidence");
        self.tee_service.attestation_eval_evidence(req).await
    }

    /// Handler for: `sign`
    async fn sign(&self, req: Secp256k1SignRequest) -> RpcResult<Secp256k1SignResponse> {
        debug!(target: "rpc::enclave", "Serving sign");
        self.tee_service.secp256k1_sign(req).await
    }

    /// Handler for: 'eph_rng.get_keypair'
    async fn get_eph_rng_keypair(&self) -> RpcResult<schnorrkel::keys::Keypair> {
        debug!(target: "rpc::enclave", "Serving eph_rng.get_keypair");
        self.tee_service.get_eph_rng_keypair().await
    }
}

pub fn init_tracing() {
    // Read log level from RUST_LOG
    let filter = EnvFilter::try_from_default_env().unwrap_or_else(|_| EnvFilter::new("debug"));

    // Initialize the subscriber
    let subscriber = FmtSubscriber::builder()
        .with_env_filter(filter) // Use dynamic log level
        .finish();

    tracing::subscriber::set_global_default(subscriber).expect("Failed to set tracing subscriber");

    info!("Enclave server tracing initialized");
}<|MERGE_RESOLUTION|>--- conflicted
+++ resolved
@@ -24,12 +24,9 @@
 use tracing::{debug, info};
 use tracing_subscriber::{EnvFilter, FmtSubscriber};
 
-<<<<<<< HEAD
-=======
 use jsonrpsee::server::ServerBuilder;
 use seismic_enclave::auth::{AuthLayer, JwtAuthValidator, JwtSecret};
 
->>>>>>> 052bbeaf
 /// The main server struct, with everything needed to run.
 pub struct EnclaveServer<K, T>
 where
@@ -37,6 +34,7 @@
     T: AttestationTokenBroker + Send + Sync + 'static,
 {
     addr: SocketAddr,
+    auth_secret: JwtSecret,
     tee_service: Arc<TeeService<K, T>>,
 }
 
@@ -161,6 +159,10 @@
         self.addr
     }
 
+    fn auth_secret(&self) -> JwtSecret {
+        self.auth_secret
+    }
+
     fn methods(self) -> Methods {
         self.into_rpc().into()
     }
