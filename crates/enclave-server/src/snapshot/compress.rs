use std::path::Path;
use std::process::Command;

/// Compresses the contents of a data directory (`data_dir`) into a `.tar.lz4` snapshot archive.
///
/// The archive is created using the `tar` command with LZ4 compression and stored in the
/// `snapshot_dir` with the given `snapshot_file` name. Certain files and directories are
/// excluded from the archive, such as reth networking secrets
///
/// # Arguments
///
/// * `data_dir` - Path to the data directory containing the MDBX database, static_files, and other runtime files.
/// * `snapshot_dir` - Path to the directory where the snapshot archive should be saved.
/// * `snapshot_file` - Filename for the resulting `.tar.lz4` archive (e.g., `snapshot.tar.lz4`).
///
/// # Returns
///
/// Returns `Ok(())` if the compression succeeds, or an `anyhow::Error` if the `tar` command fails.
///
/// # Errors
///
/// This function returns an error if the `tar` command fails to execute or exits with a non-zero status.
pub fn compress_datadir(
    data_dir: &str,
    snapshot_dir: &str,
    snapshot_file: &str,
) -> Result<(), anyhow::Error> {
    let snapshot_path = &format!("{}/{}", snapshot_dir, snapshot_file);

    let exclude_items = [
        "discovery-secret",
        "invalid_block_hooks",
        "jwt.hex",
        "known-peers.json",
        "logs",
        "blobstore",
        snapshot_file, // prevent self-archiving by name
    ];

    let mut tar_args: Vec<String> = vec!["--use-compress-program=lz4".to_string()];
    // Exclude args
    for item in &exclude_items {
        tar_args.push("--exclude".to_string());
        tar_args.push(item.to_string());
    }
    tar_args.extend_from_slice(&[
        "-cvPf".to_string(),
        snapshot_path.clone(), // path for the output file
        ".".to_string(),       // (relative) path for what to compress
    ]);

    let output = Command::new("tar")
        .current_dir(data_dir) // run tar in the data_dir
        .args(&tar_args)
        .output()
<<<<<<< HEAD
        .map_err(|e| anyhow::anyhow!("Failed to decompress snapshot with tar: {:?}", e))?;
=======
        .map_err(|e| anyhow::anyhow!("Failed to compress snapshot with tar: {:?}", e))?;
>>>>>>> 49bc3df3

    if !output.status.success() {
        anyhow::bail!("Failed to compress datadir with tar:\n {:?}", output);
    }

    Ok(())
}

/// Decompresses a `.tar.lz4` snapshot archive into a specified data directory (`data_dir`).
///
/// This function restores the contents of a previously created snapshot archive by extracting
/// its contents using the `tar` command with LZ4 decompression. It is commonly used for
/// restoring database state from a backup or test snapshot.
///
/// # Arguments
///
/// * `data_dir` - Path to the directory where the archive should be extracted.
/// * `snapshot_dir` - Path to the directory where the snapshot archive is stored.
/// * `snapshot_file` - Filename of the `.tar.lz4` snapshot archive to restore (e.g., `snapshot.tar.lz4`).
///
/// # Returns
///
/// Returns `Ok(())` if the decompression succeeds, or an `anyhow::Error` if the file is missing or extraction fails.
///
/// # Errors
///
/// This function returns an error if:
/// - The snapshot file does not exist at the specified path.
/// - The `tar` command fails to execute or returns a non-zero exit status.
pub fn decompress_datadir(
    data_dir: &str,
    snapshot_dir: &str,
    snapshot_file: &str,
) -> Result<(), anyhow::Error> {
    let snapshot_path = format!("{}/{}", snapshot_dir, snapshot_file);

    // Confirm that the snapshot file exists
    if !Path::new(&snapshot_path).exists() {
        anyhow::bail!(
            "Snapshot file not found at expected path: {}",
            snapshot_path
        );
    }

    // change the umask so that files can be written to by the user's group
    // so that reth can write to the files
    Command::new("umask")
        .current_dir(data_dir)
        .args(["0002"])
        .output()
        .map_err(|e| anyhow::anyhow!("Failed to change umask to 0002: {:?}", e))?;

    // Run the tar command to decompress the snapshot
    let output = Command::new("tar")
        .current_dir(data_dir)
        .args([
            "--use-compress-program=lz4",
            "--no-same-permissions",
            "--no-same-owner",
            "-xvPf",
            &snapshot_path,
        ])
        .output()
<<<<<<< HEAD
        .map_err(|e| anyhow::anyhow!("Failed to spwan tar process: {:?}", e))?;
=======
        .map_err(|e| anyhow::anyhow!("Failed to decompress snapshot with tar: {:?}", e))?;
>>>>>>> 49bc3df3

    if !output.status.success() {
        let stdout = String::from_utf8_lossy(&output.stdout);
        let stderr = String::from_utf8_lossy(&output.stderr);

        return Err(anyhow::anyhow!(
            "tar extraction failed.\nExit code: {}\nstdout:\n{}\nstderr:\n{}",
            output.status,
            stdout,
            stderr,
        ));
    }

    // change the umask back
    Command::new("umask")
        .current_dir(data_dir)
        .args(["0022"])
        .output()
        .map_err(|e| anyhow::anyhow!("Failed to change umask back to 0022: {:?}", e))?;

    Ok(())
}

#[cfg(test)]
mod tests {
    use super::*;
    use crate::snapshot::SNAPSHOT_FILE;
    use crate::utils::test_utils::{generate_dummy_file, read_first_n_bytes};

    use std::fs;
    use std::path::Path;
    use tempfile::tempdir;

    #[test]
    fn test_compress_datadir() -> Result<(), anyhow::Error> {
        // Set up a temp dir
        let temp_data_dir = tempdir().unwrap();
        let temp_data_dir_path = temp_data_dir.path();
        let temp_snapshot_dir = tempdir().unwrap();
        fs::create_dir(temp_data_dir_path.join("db"))?;
        let snapshot_path = &format!(
            "{}/{}",
            temp_snapshot_dir.path().to_str().unwrap(),
            SNAPSHOT_FILE
        );
        let mdbx_path = temp_data_dir_path.join("db").join("mdbx.dat");

        // Generate a dummy database file (e.g., 10MB)
        generate_dummy_file(&mdbx_path, 10 * 1024 * 1024)?;
        // Check the metadata of the original file
        let orig_leading_bytes = read_first_n_bytes(&mdbx_path.display().to_string(), 100).unwrap();

        // Create the snapshot
        compress_datadir(
            temp_data_dir.path().to_str().unwrap(),
            temp_snapshot_dir.path().to_str().unwrap(),
            SNAPSHOT_FILE,
        )
        .unwrap();
        assert!(Path::new(&snapshot_path).exists());

        // Confirm that we recover the original file
        fs::remove_file(&mdbx_path)?;
        assert!(!Path::new(&mdbx_path).exists());
        decompress_datadir(
            temp_data_dir.path().to_str().unwrap(),
            temp_snapshot_dir.path().to_str().unwrap(),
            SNAPSHOT_FILE,
        )
        .unwrap();
        assert!(Path::new(&mdbx_path).exists());

        // Check metadata of restored file matches the original
        let new_leading_bytes = read_first_n_bytes(&mdbx_path.display().to_string(), 100).unwrap();
        assert_eq!(orig_leading_bytes, new_leading_bytes);

        Ok(())
    }
}<|MERGE_RESOLUTION|>--- conflicted
+++ resolved
@@ -53,11 +53,7 @@
         .current_dir(data_dir) // run tar in the data_dir
         .args(&tar_args)
         .output()
-<<<<<<< HEAD
-        .map_err(|e| anyhow::anyhow!("Failed to decompress snapshot with tar: {:?}", e))?;
-=======
         .map_err(|e| anyhow::anyhow!("Failed to compress snapshot with tar: {:?}", e))?;
->>>>>>> 49bc3df3
 
     if !output.status.success() {
         anyhow::bail!("Failed to compress datadir with tar:\n {:?}", output);
@@ -121,11 +117,7 @@
             &snapshot_path,
         ])
         .output()
-<<<<<<< HEAD
         .map_err(|e| anyhow::anyhow!("Failed to spwan tar process: {:?}", e))?;
-=======
-        .map_err(|e| anyhow::anyhow!("Failed to decompress snapshot with tar: {:?}", e))?;
->>>>>>> 49bc3df3
 
     if !output.status.success() {
         let stdout = String::from_utf8_lossy(&output.stdout);
