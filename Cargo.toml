--- conflicted
+++ resolved
@@ -37,15 +37,9 @@
 secp256k1 = { version = "0.29", features = ["rand", "recovery", "std", "serde"] }
 serde = { version = "1.0", features = ["derive"] }
 serde_json = "1.0"
-<<<<<<< HEAD
 sha2 = "0.10"
-strum = { version = "0.26", features = ["derive"] }
-tokio = { version = "1.40", features = ["full"] }
-tracing = { version = "0.1" }
-=======
 strum = { version = "0.26", features = ["derive"]}
 tokio = { version = "1.44", features = ["full"] }
 jsonrpsee = { version = "0.24", features = ["server", "client", "macros"] }
 tracing = { version = "0.1"}
->>>>>>> 7412c6dc
 tracing-subscriber = { version = "0.3", default-features = false, features = ["env-filter", "fmt", "ansi", "json"] }