--- conflicted
+++ resolved
@@ -145,14 +145,10 @@
 proc-macro2 = "1.0"
 quote = "1.0"
 syn = "2.0"
-<<<<<<< HEAD
-zeroize = "1.8.1"
-=======
 zeroize = "1.8.1"
 
 tower = "0.4"
 http = "1.3.1"
 jsonrpsee-http-client = "0.24"
 pin-project = "1.0.12"
-jsonwebtoken = "9.3.1"
->>>>>>> 052bbeaf
+jsonwebtoken = "9.3.1"